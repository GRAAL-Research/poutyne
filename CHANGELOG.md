--- conflicted
+++ resolved
@@ -5,14 +5,9 @@
   epoch).
 * A new logging callback, MLflowLogger, this callback allows you to log experimentation configuration and metrics
   during training, validation and testing.
-<<<<<<< HEAD
-* A progress bar is now set when validating a model (similar to training).
-
-=======
 * Fix bug where [`evaluate_generator`](https://poutyne.org/model.html#poutyne.Model.evaluate_generator) did not support
   generators with StopIteration exception.
->>>>>>> 39490a26
-
+* A progress bar is now set when validating a model (similar to training).
 
 # v1.2
 
