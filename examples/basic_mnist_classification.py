--- conflicted
+++ resolved
@@ -25,15 +25,10 @@
 
 # Train
 model = Model(network, 'sgd', 'cross_entropy',
-<<<<<<< HEAD
               batch_metrics=['accuracy'],
               epoch_metrics=['f1'],
               device=device)
-=======
-              batch_metrics=['accuracy'], epoch_metrics=['f1'])
-model.to(device)
 # Change the number of epochs to find the optimum value for your work
->>>>>>> 469d9f59
 model.fit_dataset(
     train_dataset,
     valid_dataset,
