{
 "cells": [
  {
   "cell_type": "markdown",
   "metadata": {},
   "source": [
    "# Train CIFAR with the `policy` module\n",
    "\n",
    "Let's import all the needed packages first."
   ]
  },
  {
   "cell_type": "code",
   "execution_count": 1,
   "metadata": {},
   "outputs": [],
   "source": [
<<<<<<< HEAD
    "# package install for colab\n",
    "%pip install poutyne\n",
    "\n",
=======
>>>>>>> c031a0bc
    "import torch\n",
    "import torch.nn as nn\n",
    "import torch.optim as optim\n",
    "import torchvision.datasets as datasets\n",
    "from torch.utils.data import DataLoader\n",
    "from torchvision import transforms\n",
    "from torchvision.models import resnet18\n",
    "\n",
    "from poutyne.framework import Model\n",
    "from poutyne.framework import OptimizerPolicy, one_cycle_phases"
   ]
  },
  {
   "cell_type": "markdown",
   "metadata": {},
   "source": [
    "## Training constant\n",
<<<<<<< HEAD
    "But first, let's set the training constants, the Cuda device used for training if one is present, we set the batch size (i.e. the number of elements to see before updating the model) and the epoch number (i.e. the number of times we see the full dataset)."
=======
    "But first, let's set the training constants, the CUDA device used for training if one is present, we set the batch size (i.e. the number of elements to see before updating the model) and the number of epochs (i.e. the number of times we see the full dataset)."
>>>>>>> c031a0bc
   ]
  },
  {
   "cell_type": "code",
   "execution_count": 2,
   "metadata": {},
   "outputs": [],
   "source": [
    "cuda_device = 0\n",
    "device = torch.device(\"cuda:%d\" % cuda_device if torch.cuda.is_available() else \"cpu\")\n",
    "\n",
    "batch_size = 1024\n",
    "epochs = 5"
   ]
  },
  {
   "cell_type": "markdown",
   "metadata": {},
   "source": [
    "# Load the data"
   ]
  },
  {
   "cell_type": "code",
   "execution_count": 3,
   "metadata": {},
   "outputs": [],
   "source": [
    "_mean = [0.485, 0.456, 0.406]\n",
    "_std = [0.229, 0.224, 0.225]\n",
    "\n",
    "\n",
    "train_transform = transforms.Compose([\n",
    "    transforms.RandomHorizontalFlip(),\n",
    "    transforms.ColorJitter(.3, .3, .3),\n",
    "    transforms.ToTensor(),\n",
    "    transforms.Normalize(_mean, _std),\n",
    "])\n",
    "val_transform = transforms.Compose([\n",
    "    transforms.ToTensor(),\n",
    "    transforms.Normalize(_mean, _std),\n",
    "])"
   ]
  },
  {
   "cell_type": "code",
   "execution_count": 4,
   "metadata": {},
   "outputs": [
    {
     "name": "stdout",
     "output_type": "stream",
     "text": [
      "Files already downloaded and verified\n",
      "Files already downloaded and verified\n"
     ]
    }
   ],
   "source": [
    "root = \"data\"\n",
    "train_ds = datasets.CIFAR10(root, train=True, transform=train_transform, download=True)\n",
    "val_ds = datasets.CIFAR10(root, train=False, transform=val_transform, download=True)"
   ]
  },
  {
   "cell_type": "code",
   "execution_count": 5,
   "metadata": {},
   "outputs": [],
   "source": [
    "train_dl = DataLoader(\n",
    "    train_ds,\n",
    "    batch_size=batch_size,\n",
    "    shuffle=True\n",
    ")\n",
    "val_dl = DataLoader(\n",
    "    val_ds,\n",
    "    batch_size=batch_size,\n",
    "    shuffle=False\n",
    ")"
   ]
  },
  {
   "cell_type": "markdown",
   "metadata": {},
   "source": [
    "# The model\n",
    "We'll train a simple resnet18 network.\n",
    "This takes a while without GPU but is pretty quick with GPU."
   ]
  },
  {
   "cell_type": "code",
   "execution_count": 6,
   "metadata": {},
   "outputs": [],
   "source": [
    "def get_module():\n",
    "    model = resnet18(pretrained=False)\n",
    "    model.avgpool = nn.AdaptiveAvgPool2d(1)\n",
    "    model.fc = nn.Linear(512, 10)\n",
    "    return model\n"
   ]
  },
  {
   "cell_type": "markdown",
   "metadata": {},
   "source": [
    "# Training without the `policies` module"
   ]
  },
  {
   "cell_type": "code",
   "execution_count": 7,
   "metadata": {},
   "outputs": [
    {
     "name": "stdout",
     "output_type": "stream",
     "text": [
      "\u001B[93mEpoch: \u001B[94m1/5 \u001B[93mStep: \u001B[94m49/49 \u001B[93m100.00% |\u001B[92m█████████████████████████\u001B[93m|\u001B[32m20s \u001B[93mloss:\u001B[96m 2.111655\u001B[93m acc:\u001B[96m 23.260000\u001B[93m val_loss:\u001B[96m 1.889516\u001B[93m val_acc:\u001B[96m 32.000000\u001B[0m\n",
      "\u001B[93mEpoch: \u001B[94m2/5 \u001B[93mStep: \u001B[94m49/49 \u001B[93m100.00% |\u001B[92m█████████████████████████\u001B[93m|\u001B[32m20s \u001B[93mloss:\u001B[96m 1.794558\u001B[93m acc:\u001B[96m 34.396000\u001B[93m val_loss:\u001B[96m 1.656629\u001B[93m val_acc:\u001B[96m 39.540000\u001B[0m\n",
      "\u001B[93mEpoch: \u001B[94m3/5 \u001B[93mStep: \u001B[94m49/49 \u001B[93m100.00% |\u001B[92m█████████████████████████\u001B[93m|\u001B[32m20s \u001B[93mloss:\u001B[96m 1.651485\u001B[93m acc:\u001B[96m 39.688000\u001B[93m val_loss:\u001B[96m 1.547896\u001B[93m val_acc:\u001B[96m 43.050000\u001B[0m\n",
      "\u001B[93mEpoch: \u001B[94m4/5 \u001B[93mStep: \u001B[94m49/49 \u001B[93m100.00% |\u001B[92m█████████████████████████\u001B[93m|\u001B[32m20s \u001B[93mloss:\u001B[96m 1.560221\u001B[93m acc:\u001B[96m 43.178000\u001B[93m val_loss:\u001B[96m 1.487496\u001B[93m val_acc:\u001B[96m 45.410000\u001B[0m\n",
      "\u001B[93mEpoch: \u001B[94m5/5 \u001B[93mStep: \u001B[94m49/49 \u001B[93m100.00% |\u001B[92m█████████████████████████\u001B[93m|\u001B[32m20s \u001B[93mloss:\u001B[96m 1.498565\u001B[93m acc:\u001B[96m 45.580000\u001B[93m val_loss:\u001B[96m 1.451117\u001B[93m val_acc:\u001B[96m 46.770000\u001B[0m\n"
     ]
    }
   ],
   "source": [
    "pytorch_network = get_module().to(device)\n",
    "criterion = nn.CrossEntropyLoss()\n",
    "optimizer = optim.SGD(pytorch_network.parameters(), lr=0.01)\n",
    "\n",
    "model = Model(\n",
    "    pytorch_network,\n",
    "    optimizer,\n",
    "    criterion,\n",
    "    batch_metrics=[\"acc\"],\n",
    ")\n",
    "model = model.to(device)\n",
    "\n",
    "history = model.fit_generator(\n",
    "    train_dl,\n",
    "    val_dl,\n",
    "    epochs=epochs,\n",
    ")"
   ]
  },
  {
   "cell_type": "markdown",
   "metadata": {},
   "source": [
    "# Training with the `policies` module"
   ]
  },
  {
   "cell_type": "code",
   "execution_count": 8,
   "metadata": {},
   "outputs": [
    {
     "data": {
      "text/plain": [
       "49"
      ]
     },
     "execution_count": 8,
     "metadata": {},
     "output_type": "execute_result"
    }
   ],
   "source": [
    "steps_per_epoch = len(train_dl)\n",
    "steps_per_epoch"
   ]
  },
  {
   "cell_type": "code",
   "execution_count": 9,
   "metadata": {},
   "outputs": [
    {
     "name": "stdout",
     "output_type": "stream",
     "text": [
      "\u001B[93mEpoch: \u001B[94m1/5 \u001B[93mStep: \u001B[94m49/49 \u001B[93m100.00% |\u001B[92m█████████████████████████\u001B[93m|\u001B[32m20s \u001B[93mloss:\u001B[96m 1.817947\u001B[93m acc:\u001B[96m 34.648000\u001B[93m val_loss:\u001B[96m 1.542678\u001B[93m val_acc:\u001B[96m 46.480000\u001B[0m\n",
      "\u001B[93mEpoch: \u001B[94m2/5 \u001B[93mStep: \u001B[94m49/49 \u001B[93m100.00% |\u001B[92m█████████████████████████\u001B[93m|\u001B[32m20s \u001B[93mloss:\u001B[96m 1.385061\u001B[93m acc:\u001B[96m 50.588000\u001B[93m val_loss:\u001B[96m 1.384743\u001B[93m val_acc:\u001B[96m 52.750000\u001B[0m\n",
      "\u001B[93mEpoch: \u001B[94m3/5 \u001B[93mStep: \u001B[94m49/49 \u001B[93m100.00% |\u001B[92m█████████████████████████\u001B[93m|\u001B[32m20s \u001B[93mloss:\u001B[96m 1.142981\u001B[93m acc:\u001B[96m 59.612000\u001B[93m val_loss:\u001B[96m 1.107310\u001B[93m val_acc:\u001B[96m 61.340000\u001B[0m\n",
      "\u001B[93mEpoch: \u001B[94m4/5 \u001B[93mStep: \u001B[94m49/49 \u001B[93m100.00% |\u001B[92m█████████████████████████\u001B[93m|\u001B[32m20s \u001B[93mloss:\u001B[96m 0.947667\u001B[93m acc:\u001B[96m 66.580000\u001B[93m val_loss:\u001B[96m 0.944277\u001B[93m val_acc:\u001B[96m 66.610000\u001B[0m\n",
      "\u001B[93mEpoch: \u001B[94m5/5 \u001B[93mStep: \u001B[94m49/49 \u001B[93m100.00% |\u001B[92m█████████████████████████\u001B[93m|\u001B[32m20s \u001B[93mloss:\u001B[96m 0.801159\u001B[93m acc:\u001B[96m 71.974000\u001B[93m val_loss:\u001B[96m 0.862802\u001B[93m val_acc:\u001B[96m 70.060000\u001B[0m\n"
     ]
    }
   ],
   "source": [
    "pytorch_network = get_module().to(device)\n",
    "criterion = nn.CrossEntropyLoss()\n",
    "optimizer = optim.SGD(pytorch_network.parameters(), lr=0.01)\n",
    "\n",
    "model = Model(\n",
    "    pytorch_network,\n",
    "    optimizer,\n",
    "    criterion,\n",
    "    batch_metrics=[\"acc\"],\n",
    ")\n",
    "model = model.to(device)\n",
    "\n",
    "policy = OptimizerPolicy(\n",
    "    one_cycle_phases(epochs * steps_per_epoch, lr=(0.01, 0.1, 0.008)),\n",
    ")\n",
    "history = model.fit_generator(\n",
    "    train_dl,\n",
    "    val_dl,\n",
    "    epochs=epochs,\n",
    "    callbacks=[policy],\n",
    ")"
   ]
  }
 ],
 "metadata": {
  "accelerator": "GPU",
  "kernelspec": {
   "display_name": "Python 3",
   "language": "python",
   "name": "python3"
  },
  "language_info": {
   "codemirror_mode": {
    "name": "ipython",
    "version": 3
   },
   "file_extension": ".py",
   "mimetype": "text/x-python",
   "name": "python",
   "nbconvert_exporter": "python",
   "pygments_lexer": "ipython3",
   "version": "3.8.3"
  }
 },
 "nbformat": 4,
 "nbformat_minor": 2
}<|MERGE_RESOLUTION|>--- conflicted
+++ resolved
@@ -15,12 +15,9 @@
    "metadata": {},
    "outputs": [],
    "source": [
-<<<<<<< HEAD
     "# package install for colab\n",
     "%pip install poutyne\n",
     "\n",
-=======
->>>>>>> c031a0bc
     "import torch\n",
     "import torch.nn as nn\n",
     "import torch.optim as optim\n",
@@ -38,11 +35,7 @@
    "metadata": {},
    "source": [
     "## Training constant\n",
-<<<<<<< HEAD
-    "But first, let's set the training constants, the Cuda device used for training if one is present, we set the batch size (i.e. the number of elements to see before updating the model) and the epoch number (i.e. the number of times we see the full dataset)."
-=======
     "But first, let's set the training constants, the CUDA device used for training if one is present, we set the batch size (i.e. the number of elements to see before updating the model) and the number of epochs (i.e. the number of times we see the full dataset)."
->>>>>>> c031a0bc
    ]
   },
   {
