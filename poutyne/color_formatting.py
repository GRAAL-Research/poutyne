import sys
import warnings
from typing import Dict, Union

from tqdm import tqdm


class EmptyStringAttrClass:
    """
    Class to emulate the Fore and Style class of colorama with a class that as an empty string for every attributes.
    """

    def __getattr__(self, attr):
        return ''


try:
    from colorama import Fore, Style, init

    colorama = True

    init()
except ImportError:
    colorama = None

    Fore = EmptyStringAttrClass()
    Style = EmptyStringAttrClass()

default_color_settings = {
    "text_color": 'LIGHTYELLOW_EX',
    "ratio_color": "LIGHTBLUE_EX",
    "metric_value_color": "LIGHTCYAN_EX",
    "time_color": "GREEN",
    "progress_bar_color": "RED"
}


class ColorProgress:
    """
    Class to managed the color templating of the training progress.

    Args:
          coloring (Union[bool, Dict], optional): If bool, whether to display the progress of the training with
                default colors highlighting.
                If Dict, the field and the color to use as colorama <https://pypi.org/project/colorama/>`_ . The fields
                are text_color, ratio_color, metric_value_color and time_color.
                In both case, will be ignore if verbose is set to False.
                (Default value = True)
    Attributes:
        text_color (str): The color to use for the text.
        ratio_color (str): The color to use for the ratio.
        metric_value_color (str): The color to use for the metric value.
        time_color (str): The color to use for the time.
    """

    def __init__(self, coloring: Union[bool, Dict]) -> None:
        color_settings = None
        if isinstance(coloring, Dict):
            if colorama is None:
                warnings.warn("The colorama package was not imported. Consider installing it for colorlog.",
                              ImportWarning)
            color_settings = coloring
        elif coloring:
            if colorama is None:
                warnings.warn("The colorama package was not imported. Consider installing it for colorlog.",
                              ImportWarning)
            color_settings = default_color_settings

        if color_settings is not None:
            self.text_color = getattr(Fore, color_settings.get("text_color"))
            self.ratio_color = getattr(Fore, color_settings.get("ratio_color"))
            self.metric_value_color = getattr(Fore, color_settings.get("metric_value_color"))
            self.time_color = getattr(Fore, color_settings.get("time_color"))
            self.progress_bar_color = getattr(Fore, color_settings.get("progress_bar_color"))
        else:
            self.text_color = ""
            self.ratio_color = ""
            self.metric_value_color = ""
            self.time_color = ""
            self.progress_bar_color = ""

        self.progress_bar = False
        self.steps_progress_bar = None
        self.epoch_progress_bar = None

<<<<<<< HEAD
    def on_epoch_begin(self, epoch_number: int, epochs: int) -> None:
        sys.stdout.write(self._epoch_formatting(epoch_number, epochs) + Style.RESET_ALL)
        sys.stdout.flush()

        if self.progress_bar:
            self.steps_progress_bar.reset()

    def on_epoch_end(self, epoch_number: int, epochs: int, epoch_total_time: float, steps: int,
                     metrics_str: str) -> None:
        # pylint: disable=too-many-arguments
        sys.stdout.write(
=======
    def on_epoch_end(self, epoch_number: int, epochs: int, epoch_total_time: float, steps: int,
                     metrics_str: str) -> None:
        # pylint: disable=too-many-arguments
        """
        Format on epoch end the epoch ratio (so far / to do), the total time for the epoch, the steps done and the
        metrics name and values.
        """
        print(
>>>>>>> 0a93bada
            self._epoch_formatting(epoch_number, epochs) + self._epoch_total_time_formatting(epoch_total_time) +
            self._step_formatting(steps, steps) + self._metric_formatting(metrics_str) + Style.RESET_ALL)

        if self.progress_bar:
            self.epoch_progress_bar.update()

    def on_train_batch_end_steps(self, epoch_number: int, epochs: int, remaining_time: float, batch_number: int,
                                 steps: int, metrics_str: str) -> None:
        # pylint: disable=too-many-arguments
<<<<<<< HEAD
        if self.progress_bar:
            self.steps_progress_bar.update()

        sys.stdout.write(self._epoch_formatting(epoch_number, epochs) +
                         self._ETA_formatting(remaining_time) +
                         self._step_formatting(batch_number, steps) +
                         self._metric_formatting(metrics_str) + Style.RESET_ALL)
=======
        """
        Format on train batch end for a steps the epoch ratio (so far / to do), the total time for the epoch, the steps
        done and the metrics name and values.
        """
        sys.stdout.write(
            self._epoch_formatting(epoch_number, epochs) + self._ETA_formatting(remaining_time) +
            self._step_formatting(batch_number, steps) + self._metric_formatting(metrics_str) + Style.RESET_ALL)
>>>>>>> 0a93bada
        sys.stdout.flush()

    def on_train_batch_end(self, epoch_number: int, epochs: int, times_mean: float, batch_number: int,
                           metrics_str: str) -> None:
        # pylint: disable=too-many-arguments
        """
        Format on train batch end the epoch ratio (so far / to do), the total time for the epoch, the steps
        done and the metrics name and values.
        """

        sys.stdout.write(
            self._epoch_formatting(epoch_number, epochs) + self._ETA_formatting(times_mean) +
            self._step_formatting(batch_number) + self._metric_formatting(metrics_str) + Style.RESET_ALL)
        sys.stdout.flush()

    def on_train_end(self):
        if self.progress_bar:
            self.steps_progress_bar.close()
            self.epoch_progress_bar.close()
            sys.stdout.flush()

    def set_progress_bar(self, number_steps_per_epoch, number_of_epoch):
        self.steps_progress_bar = tqdm(total=number_steps_per_epoch, file=sys.stdout, dynamic_ncols=True,
                                       bar_format="%s{l_bar}%s{bar}%s| [{rate_fmt}{postfix}]%s" % (
                                           self.text_color, self.progress_bar_color, self.time_color, Style.RESET_ALL),
                                       leave=False)
        self.steps_progress_bar.clear()
        self.epoch_progress_bar = tqdm(total=number_of_epoch, file=sys.stdout, dynamic_ncols=True,
                                       bar_format="%s{l_bar}%s{bar}%s| [{rate_fmt}{postfix}]%s" % (
                                           self.text_color, self.progress_bar_color, self.time_color, Style.RESET_ALL),
                                       leave=True, desc="The training is at ")
        self.progress_bar = True

    def _epoch_formatting(self, epoch_number: int, epochs: int) -> str:
        return self.text_color + "\rEpoch " + self.ratio_color + "%d/%d " % (epoch_number, epochs)

    def _epoch_total_time_formatting(self, epoch_total_time: float) -> str:
        steps_progress_bar_text = ""
        if self.progress_bar:
            steps_progress_bar_text = str(self.steps_progress_bar)
        return self.time_color + "%.2fs " % epoch_total_time + steps_progress_bar_text + " "

    def _ETA_formatting(self, time: float) -> str:
        steps_progress_bar_text = ""
        if self.progress_bar:
            steps_progress_bar_text = str(self.steps_progress_bar)
        return self.text_color + "ETA " + self.time_color + "%.0fs " % time + steps_progress_bar_text + " "

    def _step_formatting(self, batch_number: int, steps: Union[int, None] = None) -> str:
        if steps is None:
            formatted_step = self.text_color + "Step " + self.ratio_color + "%d: " % batch_number
        else:
            formatted_step = self.text_color + "Step " + self.ratio_color + "%d/%d: " % (batch_number, steps)
        return formatted_step

    def _metric_formatting(self, metrics_str: str) -> str:
        formatted_metrics = ""
        for metric in metrics_str.split(","):
            name_value = metric.split(":")
            name = name_value[0]
            value = name_value[1]
            formatted_metrics += self.text_color + name + ": " + self.metric_value_color + value + " "
        return formatted_metrics<|MERGE_RESOLUTION|>--- conflicted
+++ resolved
@@ -83,19 +83,10 @@
         self.steps_progress_bar = None
         self.epoch_progress_bar = None
 
-<<<<<<< HEAD
-    def on_epoch_begin(self, epoch_number: int, epochs: int) -> None:
-        sys.stdout.write(self._epoch_formatting(epoch_number, epochs) + Style.RESET_ALL)
-        sys.stdout.flush()
-
+    def on_epoch_begin(self) -> None:
         if self.progress_bar:
             self.steps_progress_bar.reset()
 
-    def on_epoch_end(self, epoch_number: int, epochs: int, epoch_total_time: float, steps: int,
-                     metrics_str: str) -> None:
-        # pylint: disable=too-many-arguments
-        sys.stdout.write(
-=======
     def on_epoch_end(self, epoch_number: int, epochs: int, epoch_total_time: float, steps: int,
                      metrics_str: str) -> None:
         # pylint: disable=too-many-arguments
@@ -103,10 +94,10 @@
         Format on epoch end the epoch ratio (so far / to do), the total time for the epoch, the steps done and the
         metrics name and values.
         """
-        print(
->>>>>>> 0a93bada
+        sys.stdout.write(
             self._epoch_formatting(epoch_number, epochs) + self._epoch_total_time_formatting(epoch_total_time) +
             self._step_formatting(steps, steps) + self._metric_formatting(metrics_str) + Style.RESET_ALL)
+        sys.stdout.flush()
 
         if self.progress_bar:
             self.epoch_progress_bar.update()
@@ -114,23 +105,18 @@
     def on_train_batch_end_steps(self, epoch_number: int, epochs: int, remaining_time: float, batch_number: int,
                                  steps: int, metrics_str: str) -> None:
         # pylint: disable=too-many-arguments
-<<<<<<< HEAD
-        if self.progress_bar:
-            self.steps_progress_bar.update()
-
-        sys.stdout.write(self._epoch_formatting(epoch_number, epochs) +
-                         self._ETA_formatting(remaining_time) +
-                         self._step_formatting(batch_number, steps) +
-                         self._metric_formatting(metrics_str) + Style.RESET_ALL)
-=======
         """
         Format on train batch end for a steps the epoch ratio (so far / to do), the total time for the epoch, the steps
         done and the metrics name and values.
         """
+
+        if self.progress_bar:
+            self.steps_progress_bar.update()
+
         sys.stdout.write(
             self._epoch_formatting(epoch_number, epochs) + self._ETA_formatting(remaining_time) +
             self._step_formatting(batch_number, steps) + self._metric_formatting(metrics_str) + Style.RESET_ALL)
->>>>>>> 0a93bada
+
         sys.stdout.flush()
 
     def on_train_batch_end(self, epoch_number: int, epochs: int, times_mean: float, batch_number: int,
@@ -153,15 +139,20 @@
             sys.stdout.flush()
 
     def set_progress_bar(self, number_steps_per_epoch, number_of_epoch):
-        self.steps_progress_bar = tqdm(total=number_steps_per_epoch, file=sys.stdout, dynamic_ncols=True,
-                                       bar_format="%s{l_bar}%s{bar}%s| [{rate_fmt}{postfix}]%s" % (
-                                           self.text_color, self.progress_bar_color, self.time_color, Style.RESET_ALL),
+        self.steps_progress_bar = tqdm(total=number_steps_per_epoch,
+                                       file=sys.stdout,
+                                       dynamic_ncols=True,
+                                       bar_format="%s{l_bar}%s{bar}%s| [{rate_fmt}{postfix}]%s" %
+                                       (self.text_color, self.progress_bar_color, self.time_color, Style.RESET_ALL),
                                        leave=False)
         self.steps_progress_bar.clear()
-        self.epoch_progress_bar = tqdm(total=number_of_epoch, file=sys.stdout, dynamic_ncols=True,
-                                       bar_format="%s{l_bar}%s{bar}%s| [{rate_fmt}{postfix}]%s" % (
-                                           self.text_color, self.progress_bar_color, self.time_color, Style.RESET_ALL),
-                                       leave=True, desc="The training is at ")
+        self.epoch_progress_bar = tqdm(total=number_of_epoch,
+                                       file=sys.stdout,
+                                       dynamic_ncols=True,
+                                       bar_format="%s{l_bar}%s{bar}%s| [{rate_fmt}{postfix}]%s" %
+                                       (self.text_color, self.progress_bar_color, self.time_color, Style.RESET_ALL),
+                                       leave=True,
+                                       desc="The training is at ")
         self.progress_bar = True
 
     def _epoch_formatting(self, epoch_number: int, epochs: int) -> str:
