"""
Copyright (c) 2022 Poutyne and all respective contributors.

Each contributor holds copyright over their respective contributions. The project versioning (Git)
records all such contribution source information.

This file is part of Poutyne.

Poutyne is free software: you can redistribute it and/or modify it under the terms of the GNU Lesser General Public
License as published by the Free Software Foundation, either version 3 of the License, or (at your option) any later
version.

Poutyne is distributed in the hope that it will be useful, but WITHOUT ANY WARRANTY; without even the implied warranty
of MERCHANTABILITY or FITNESS FOR A PARTICULAR PURPOSE. See the GNU Lesser General Public License for more details.

You should have received a copy of the GNU Lesser General Public License along with Poutyne. If not, see
<https://www.gnu.org/licenses/>.
"""

# pylint: disable=wildcard-import
from .callbacks import *
from .experiment import *
<<<<<<< HEAD
from .model_bundle import *
from .strategy import *
=======
from .metrics import *
from .model import *
from .model_bundle import *
>>>>>>> 31350dd8
<|MERGE_RESOLUTION|>--- conflicted
+++ resolved
@@ -20,11 +20,7 @@
 # pylint: disable=wildcard-import
 from .callbacks import *
 from .experiment import *
-<<<<<<< HEAD
-from .model_bundle import *
-from .strategy import *
-=======
 from .metrics import *
 from .model import *
 from .model_bundle import *
->>>>>>> 31350dd8
+from .strategy import *