--- conflicted
+++ resolved
@@ -14,8 +14,5 @@
 from .progress import *
 from .terminate_on_nan import *
 from .tracker import *
-<<<<<<< HEAD
-from .mlflow_logger import *
-=======
 from .notification import *
->>>>>>> 03273fe4
+from .mlflow_logger import *