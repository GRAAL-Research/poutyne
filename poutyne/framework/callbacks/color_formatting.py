import sys
import warnings
from typing import Dict, Union

try:
    from tqdm import tqdm
except ImportError:
    tqdm = None


class EmptyStringAttrClass:
    """
    Class to emulate the Fore and Style class of colorama with a class that as an empty string for every attributes.
    """

    def __getattr__(self, attr):
        return ''


try:
    from colorama import Fore, Style, init

    colorama = True

    init()
except ImportError:
    colorama = None

    Fore = EmptyStringAttrClass()
    Style = EmptyStringAttrClass()

default_color_settings = {
    "text_color": 'LIGHTYELLOW_EX',
    "ratio_color": "LIGHTBLUE_EX",
    "metric_value_color": "LIGHTCYAN_EX",
    "time_color": "GREEN",
    "progress_bar_color": "LIGHTGREEN_EX"
}


class ColorProgress:
    """
    Class to managed the color templating of the training progress.

    Args:
          coloring (Union[bool, Dict], optional): If bool, whether to display the progress of the training with
                default colors highlighting.
                If Dict, the field and the color to use as colorama <https://pypi.org/project/colorama/>`_ . The fields
                are text_color, ratio_color, metric_value_color and time_color.
                In both case, will be ignore if verbose is set to False.
                (Default value = True)
    Attributes:
        text_color (str): The color to use for the text.
        ratio_color (str): The color to use for the ratio.
        metric_value_color (str): The color to use for the metric value.
        time_color (str): The color to use for the time.
        progress_bar_color (str): The color to use for the progress bar.
    """

    def __init__(self, coloring: Union[bool, Dict]) -> None:
        color_settings = None

        if (isinstance(coloring, Dict) or coloring) and colorama is None:
            warnings.warn("The colorama package was not imported. Consider installing it for colorlog.", ImportWarning)

        if isinstance(coloring, Dict):
            color_settings = default_color_settings.copy()

            invalid_keys = coloring.keys() - color_settings.keys()
            if len(invalid_keys) != 0:
                raise KeyError("The key(s) {} are not supported color attributes.".format(', '.join(invalid_keys)))

            color_settings.update(coloring)
        elif coloring:
            color_settings = default_color_settings

        if color_settings is not None:
<<<<<<< HEAD
            self.text_color = getattr(Fore, color_settings.get("text_color"))
            self.ratio_color = getattr(Fore, color_settings.get("ratio_color"))
            self.metric_value_color = getattr(Fore, color_settings.get("metric_value_color"))
            self.time_color = getattr(Fore, color_settings.get("time_color"))
            self.progress_bar_color = getattr(Fore, color_settings.get("progress_bar_color"))
=======
            self.text_color = getattr(Fore, color_settings["text_color"])
            self.ratio_color = getattr(Fore, color_settings["ratio_color"])
            self.metric_value_color = getattr(Fore, color_settings["metric_value_color"])
            self.time_color = getattr(Fore, color_settings["time_color"])
>>>>>>> f702d15b
        else:
            self.text_color = ""
            self.ratio_color = ""
            self.metric_value_color = ""
            self.time_color = ""
            self.progress_bar_color = ""

        self.progress_bar = False
        self.steps_progress_bar = None
        self.epoch_progress_bar = None

    def on_epoch_begin(self) -> None:
        if self.progress_bar:
            self.steps_progress_bar.reset()

    def on_epoch_end(self, epoch_number: int, epochs: int, epoch_total_time: float, steps: int,
                     metrics_str: str) -> None:
        # pylint: disable=too-many-arguments
        """
        Format on epoch end the epoch ratio (so far / to do), the total time for the epoch, the steps done and the
        metrics name and values.
        """
        sys.stdout.write(
            self._epoch_formatting(epoch_number, epochs) + self._step_formatting(steps, steps) +
            self._epoch_total_time_formatting(epoch_total_time) + self._metric_formatting(metrics_str) +
            Style.RESET_ALL)
        sys.stdout.flush()

        if self.progress_bar:
            self.epoch_progress_bar.update()

    def on_train_batch_end_steps(self, epoch_number: int, epochs: int, remaining_time: float, batch_number: int,
                                 steps: int, metrics_str: str) -> None:
        # pylint: disable=too-many-arguments
        """
        Format on train batch end for a steps the epoch ratio (so far / to do), the total time for the epoch, the steps
        done and the metrics name and values.
        """

        if self.progress_bar:
            self.steps_progress_bar.update()

        sys.stdout.write(
            self._epoch_formatting(epoch_number, epochs) + self._step_formatting(batch_number, steps) +
            self._ETA_formatting(remaining_time) + self._metric_formatting(metrics_str) + Style.RESET_ALL)

        sys.stdout.flush()

    def on_train_batch_end(self, epoch_number: int, epochs: int, times_mean: float, batch_number: int,
                           metrics_str: str) -> None:
        # pylint: disable=too-many-arguments
        """
        Format on train batch end the epoch ratio (so far / to do), the total time for the epoch, the steps
        done and the metrics name and values.
        """

        sys.stdout.write(
            self._epoch_formatting(epoch_number, epochs) + self._ETA_formatting(times_mean) +
            self._step_formatting(batch_number) + self._metric_formatting(metrics_str) + Style.RESET_ALL)
        sys.stdout.flush()

    def on_train_end(self):
        if self.progress_bar:
            self.steps_progress_bar.close()
            self.epoch_progress_bar.close()
            sys.stdout.flush()

    def set_progress_bar(self, number_steps_per_epoch, number_of_epoch):
        if colorama is None:
            warnings.warn("The tqdm package was not imported. Consider installing it for colorlog.", ImportWarning)
        else:
            self.steps_progress_bar = tqdm(
                total=number_steps_per_epoch,
                file=sys.stdout,
                dynamic_ncols=True,
                unit="step",
                bar_format="%s{l_bar}%s{bar}%s| %s{rate_fmt} %s" %
                (self.text_color, self.progress_bar_color, self.text_color, self.time_color, Style.RESET_ALL),
                leave=False)
            self.steps_progress_bar.clear()
            self.epoch_progress_bar = tqdm(total=number_of_epoch,
                                           file=sys.stdout,
                                           dynamic_ncols=True,
                                           unit="epoch",
                                           bar_format="%s{l_bar}%s{bar}%s| {rate_fmt}%s" %
                                           (self.text_color, self.progress_bar_color, self.time_color, Style.RESET_ALL),
                                           leave=True,
                                           desc="The training is at ")
            self.progress_bar = True

    def _epoch_formatting(self, epoch_number: int, epochs: int) -> str:
        return self.text_color + "\rEpoch: " + self.ratio_color + "%d/%d " % (epoch_number, epochs)

    def _epoch_total_time_formatting(self, epoch_total_time: float) -> str:
        if self.progress_bar:
            string_formatted = self.text_color + self.time_color + str(
                self.steps_progress_bar) + self.time_color + "%.2fs " % epoch_total_time
        else:
            string_formatted = self.time_color + "%.0fs " % epoch_total_time
        return string_formatted

    def _ETA_formatting(self, time: float) -> str:
        if self.progress_bar:
            string_formatted = self.text_color + self.time_color + str(
                self.steps_progress_bar) + self.text_color + " ETA " + self.time_color + "%.2fs " % time
        else:
            string_formatted = self.text_color + "ETA " + self.time_color + "%.0fs " % time
        return string_formatted

    def _step_formatting(self, batch_number: int, steps: Union[int, None] = None) -> str:
        if steps is None:
            formatted_step = self.text_color + "Step: " + self.ratio_color + "%d " % batch_number
        else:
            formatted_step = self.text_color + "Step: " + self.ratio_color + "%d/%d " % (batch_number, steps)
        return formatted_step

    def _metric_formatting(self, metrics_str: str) -> str:
        formatted_metrics = ""
        for metric in metrics_str.split(","):
            name_value = metric.split(":")
            name = name_value[0]
            value = name_value[1]
            formatted_metrics += self.text_color + name + ": " + self.metric_value_color + value + " "
        return formatted_metrics<|MERGE_RESOLUTION|>--- conflicted
+++ resolved
@@ -75,18 +75,11 @@
             color_settings = default_color_settings
 
         if color_settings is not None:
-<<<<<<< HEAD
-            self.text_color = getattr(Fore, color_settings.get("text_color"))
-            self.ratio_color = getattr(Fore, color_settings.get("ratio_color"))
-            self.metric_value_color = getattr(Fore, color_settings.get("metric_value_color"))
-            self.time_color = getattr(Fore, color_settings.get("time_color"))
-            self.progress_bar_color = getattr(Fore, color_settings.get("progress_bar_color"))
-=======
             self.text_color = getattr(Fore, color_settings["text_color"])
             self.ratio_color = getattr(Fore, color_settings["ratio_color"])
             self.metric_value_color = getattr(Fore, color_settings["metric_value_color"])
             self.time_color = getattr(Fore, color_settings["time_color"])
->>>>>>> f702d15b
+            self.progress_bar_color = getattr(Fore, color_settings["progress_bar_color"])
         else:
             self.text_color = ""
             self.ratio_color = ""
