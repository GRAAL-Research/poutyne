import csv

from .callbacks import Callback


class Logger(Callback):
    def __init__(self, *, batch_granularity=False):
        super().__init__()
        self.batch_granularity = batch_granularity
        self.epoch_number = 0

    def on_train_begin(self, logs):
        metrics = ['loss'] + self.model.metrics_names

        if self.batch_granularity:
            self.fieldnames = ['epoch', 'batch', 'size', 'time', 'lr']
        else:
            self.fieldnames = ['epoch', 'time', 'lr']
        self.fieldnames += metrics
        self.fieldnames += ['val_' + metric for metric in metrics]
        self._on_train_begin_write(logs)

    def _on_train_begin_write(self, logs):
        pass

    def on_batch_end(self, batch_number, logs):
        if self.batch_granularity:
            logs = self._get_logs_without_unknown_keys(logs)
            self._on_batch_end_write(batch_number, logs)

    def _on_batch_end_write(self, batch_number, logs):
        pass

    def on_epoch_begin(self, epoch_number, logs):
        self.epoch_number = epoch_number
        self._on_epoch_begin_write(self.epoch_number, logs)

    def _on_epoch_begin_write(self, epoch_number, logs):
        pass

    def on_epoch_end(self, epoch_number, logs):
        logs = self._get_logs_without_unknown_keys(logs)
        self._on_epoch_end_write(epoch_number, logs)

    def _on_epoch_end_write(self, epoch_number, logs):
        pass

    def on_train_end(self, logs=None):
        self._on_train_end_write(logs)

    def _on_train_end_write(self, logs):
        pass

    def _get_logs_without_unknown_keys(self, logs):
        return {k: logs[k] for k in self.fieldnames if logs.get(k) is not None}

    def _get_current_learning_rates(self):
        learning_rates = [param_group['lr'] for param_group in self.model.optimizer.param_groups]
        return learning_rates[0] if len(learning_rates) == 1 else learning_rates


class CSVLogger(Logger):
    """
    Callback that outputs the result of each epoch_number or batch into a CSV file.

    Args:
        filename (str): The filename of the CSV.
        batch_granularity (bool): Whether to also output the result of each batch in addition to the epochs.
            (Default value = False)
        separator (str): The separator to use in the CSV.
            (Default value = ',')
        append (bool): Whether to append to an existing file.

    """

    def __init__(self, filename, *, batch_granularity=False, separator=',', append=False):
        super().__init__(batch_granularity=batch_granularity)
        self.filename = filename
        self.separator = separator
        self.append = append

    def _on_train_begin_write(self, logs):
        open_flag = 'a' if self.append else 'w'
        self.csvfile = open(self.filename, open_flag, newline='')
        self.writer = csv.DictWriter(self.csvfile, fieldnames=self.fieldnames, delimiter=self.separator)
        if not self.append:
            self.writer.writeheader()
            self.csvfile.flush()

    def _on_batch_end_write(self, batch_number, logs):
        self.writer.writerow(logs)
        self.csvfile.flush()

    def _on_epoch_end_write(self, epoch_number, logs):
        self.writer.writerow(dict(logs, lr=self._get_current_learning_rates()))
        self.csvfile.flush()

    def _on_train_end_write(self, logs=None):
        self.csvfile.close()


class TensorBoardLogger(Logger):
    """
    Callback that outputs the result of each epoch_number or batch into a Tensorboard experiment folder.

    Args:
        writer (~torch.utils.tensorboard.writer.SummaryWriter): The tensorboard writer.

    Example:
        Using TensorBoardLogger::

            from torch.utils.tensorboard import SummaryWriter
            from poutyne.framework import Model
            from poutyne.framework.callbacks import TensorBoardLogger

            writer = SummaryWriter('runs')
            tb_logger = TensorBoardLogger(writer)

            model = Model(...)
            model.fit_generator(..., callbacks=[tb_logger])
    """

    def __init__(self, writer):
        super().__init__(batch_granularity=False)
        self.writer = writer

<<<<<<< HEAD
    def on_batch_end(self, batch, logs):
        self._on_batch_end_write(batch, logs)

    def _on_batch_end_write(self, batch, logs):
=======
    def _on_batch_end_write(self, batch_number, logs):
>>>>>>> 43ae2bbe
        """
        We don't handle tensorboard writing on batch granularity
        """
        for layer_name, layer_gradient in self.model.model.named_parameters():
            if layer_gradient.requires_grad and ("bias" not in layer_name):
                self.writer.add_histogram(layer_name, layer_gradient.grad.abs().mean(), batch)

    def _on_epoch_end_write(self, epoch_number, logs):
        grouped_items = dict()
        for k, v in logs.items():
            if 'val_' in k:
                primary_key = k[4:]
                if primary_key not in grouped_items:
                    grouped_items[primary_key] = dict()
                grouped_items[k[4:]][k] = v
            else:
                if k not in grouped_items:
                    grouped_items[k] = dict()
                grouped_items[k][k] = v
        for k, v in grouped_items.items():
            self.writer.add_scalars(k, v, epoch_number)
        lr = self._get_current_learning_rates()
<<<<<<< HEAD
        if isinstance(lr, (list,)):
            self.writer.add_scalars('lr', {str(i): v for i, v in enumerate(lr)}, epoch)
=======
        if isinstance(lr, (list, )):
            self.writer.add_scalars('lr', {str(i): v for i, v in enumerate(lr)}, epoch_number)
>>>>>>> 43ae2bbe
        else:
            self.writer.add_scalars('lr', {'lr': lr}, epoch_number)

    def _on_train_end_write(self, logs=None):
        self.writer.close()<|MERGE_RESOLUTION|>--- conflicted
+++ resolved
@@ -124,20 +124,11 @@
         super().__init__(batch_granularity=False)
         self.writer = writer
 
-<<<<<<< HEAD
-    def on_batch_end(self, batch, logs):
-        self._on_batch_end_write(batch, logs)
-
-    def _on_batch_end_write(self, batch, logs):
-=======
     def _on_batch_end_write(self, batch_number, logs):
->>>>>>> 43ae2bbe
         """
         We don't handle tensorboard writing on batch granularity
         """
-        for layer_name, layer_gradient in self.model.model.named_parameters():
-            if layer_gradient.requires_grad and ("bias" not in layer_name):
-                self.writer.add_histogram(layer_name, layer_gradient.grad.abs().mean(), batch)
+        pass
 
     def _on_epoch_end_write(self, epoch_number, logs):
         grouped_items = dict()
@@ -154,13 +145,8 @@
         for k, v in grouped_items.items():
             self.writer.add_scalars(k, v, epoch_number)
         lr = self._get_current_learning_rates()
-<<<<<<< HEAD
-        if isinstance(lr, (list,)):
-            self.writer.add_scalars('lr', {str(i): v for i, v in enumerate(lr)}, epoch)
-=======
         if isinstance(lr, (list, )):
             self.writer.add_scalars('lr', {str(i): v for i, v in enumerate(lr)}, epoch_number)
->>>>>>> 43ae2bbe
         else:
             self.writer.add_scalars('lr', {'lr': lr}, epoch_number)
 
