"""
The source code of this file was copied from the Keras project, and has been modified. All modifications
made from the original source code are under the LGPLv3 license.

COPYRIGHT

All contributions by François Chollet:
Copyright (c) 2015, François Chollet.
All rights reserved.

All contributions by Google:
Copyright (c) 2015, Google, Inc.
All rights reserved.

All contributions by Microsoft:
Copyright (c) 2017, Microsoft, Inc.
All rights reserved.

All other contributions:
Copyright (c) 2015 - 2017, the respective contributors.
All rights reserved.

Each contributor holds copyright over their respective contributions. The project versioning (Git)
records all such contribution source information.

LICENSE

The MIT License (MIT)

Permission is hereby granted, free of charge, to any person obtaining a copy of this software and
associated documentation files (the "Software"), to deal in the Software without restriction,
including without limitation the rights to use, copy, modify, merge, publish, distribute,
sublicense, and/or sell copies of the Software, and to permit persons to whom the Software is
furnished to do so, subject to the following conditions:

The above copyright notice and this permission notice shall be included in all copies or substantial
portions of the Software.

THE SOFTWARE IS PROVIDED "AS IS", WITHOUT WARRANTY OF ANY KIND, EXPRESS OR IMPLIED, INCLUDING BUT
NOT LIMITED TO THE WARRANTIES OF MERCHANTABILITY, FITNESS FOR A PARTICULAR PURPOSE AND
NONINFRINGEMENT. IN NO EVENT SHALL THE AUTHORS OR COPYRIGHT HOLDERS BE LIABLE FOR ANY CLAIM, DAMAGES
OR OTHER LIABILITY, WHETHER IN AN ACTION OF CONTRACT, TORT OR OTHERWISE, ARISING FROM, OUT OF OR IN
CONNECTION WITH THE SOFTWARE OR THE USE OR OTHER DEALINGS IN THE SOFTWARE.
"""
import os
import warnings
from typing import IO, Dict, Optional, Callable
from abc import ABC, abstractmethod

from ._utils import atomic_lambda_save
from .callbacks import Callback


class PeriodicSaveCallback(ABC, Callback):
    """
    Write a file (or checkpoint) after every epoch. ``filename`` can contain named formatting options,
    which will be filled the value of ``epoch`` and keys in ``logs`` (passed in ``on_epoch_end``). For
    example: if ``filename`` is ``weights.{epoch:02d}-{val_loss:.2f}.txt``, then ``save_file()`` will be
    called with a file descriptor for a file with the epoch number and the validation loss in the
    filename.

    By default, the file is written atomically to the specified filename so that the training can
    be killed and restarted later using the same filename for periodic file saving. To do so, a
    temporary file is created with the name of ``filename + '.tmp'`` and is then moved to the final
    destination after the checkpoint is done. The ``temporary_filename`` argument allows to change the
    path of this temporary file.

    Args:
        filename (str): Path to save the model file.
        monitor (str): Quantity to monitor.
            (Default value = 'val_loss')
        verbose (bool): Whether to display a message when saving and restoring a checkpoint.
            (Default value = False)
        save_best_only (bool): If `save_best_only` is true, the latest best model according to the
            quantity monitored will not be overwritten.
            (Default value = False)
        keep_only_last_best (bool): Whether only the last saved best checkpoint is kept. Applies only when
             `save_best_only` is true.
             (Default value = False)
        restore_best (bool): If `restore_best` is true, the model will be reset to the last best checkpoint done.
            This option only works when `save_best_only` is also true. (Default value = False)
        mode (str): One of {'min', 'max'}.
            If `save_best_only` is true, the decision to overwrite the current save file is made based
            on either the maximization or the minimization of the monitored quantity. For
            `val_accuracy`, this should be `max`, for `val_loss` this should be `min`, etc.
            (Default value = 'min')
        period (int): Interval (number of epochs) between checkpoints.
            (Default value = 1)
        temporary_filename (str, optional): Temporary filename for the checkpoint so that the
            last checkpoint can be written atomically. See the ``atomic_write`` argument.
        atomic_write (bool): Whether to write atomically the checkpoint. See the description above
            for details.
            (Default value = True)
        open_mode (str): ``mode`` option passed to :func:`open()`.
            (Default value = 'wb')
    """

    def __init__(
        self,
        filename: str,
        *,
        monitor: str = 'val_loss',
        mode: str = 'min',
        save_best_only: bool = False,
        keep_only_last_best: bool = False,
        restore_best: bool = False,
        period: int = 1,
        verbose: bool = False,
        temporary_filename: Optional[str] = None,
        atomic_write: bool = True,
        open_mode: str = 'wb',
        read_mode: str = 'rb',
    ) -> None:
        super().__init__()
        self.filename = filename
        self.monitor = monitor
        self.verbose = verbose
        self.save_best_only = save_best_only
        self.keep_only_last_best = keep_only_last_best
        self.restore_best = restore_best
        self.temporary_filename = temporary_filename
        self.atomic_write = atomic_write
        self.open_mode = open_mode
        self.read_mode = read_mode
        self.best_filename = None

        if self.keep_only_last_best and not self.save_best_only:
            raise ValueError("The 'keep_only_last_best' argument only works when 'save_best_only' is also true.")
        if self.restore_best and not self.save_best_only:
            raise ValueError("The 'restore_best' argument only works when 'save_best_only' is also true.")

        if self.save_best_only:
            if mode not in ['min', 'max']:
                raise ValueError(f"Invalid mode '{mode}'")
            if mode == 'min':
                self.monitor_op = lambda x, y: x < y
                self.current_best = float('Inf')
            elif mode == 'max':
                self.monitor_op = lambda x, y: x > y
                self.current_best = -float('Inf')

        self.period = period

<<<<<<< HEAD
    def save_file(self, fd: IO, epoch_number: int, logs: Dict) -> None:
        raise NotImplementedError
=======
    @abstractmethod
    def save_file(self, fd: IO, epoch_number: int, logs: Dict):
        """
        Abstract method that is called every time a save needs to be done.

        Args:
            fd (IO): The descriptor of the file in which to write.
            epoch_number (int): The epoch number.
            logs (Dict): Dictionary passed on epoch end.
        """
        pass
>>>>>>> 7240f284

    def _save_file(self, filename: str, epoch_number: int, logs: Dict) -> None:
        atomic_lambda_save(
            filename,
            self.save_file,
            (epoch_number, logs),
            temporary_filename=self.temporary_filename,
            open_mode=self.open_mode,
            atomic=self.atomic_write,
        )

    def on_epoch_end(self, epoch_number: int, logs: Dict) -> None:
        filename = self.filename.format_map(logs)

        if self.save_best_only:
            if self.monitor in logs:
                if self.monitor_op(logs[self.monitor], self.current_best):
                    old_best = self.current_best
                    self.current_best = logs[self.monitor]
                    old_best_filename = self.best_filename
                    self.best_filename = filename

                    if self.verbose:
                        print(
                            f'Epoch {epoch_number:d}: {self.monitor} improved from {old_best:0.5f} '
                            f'to {self.current_best:0.5f}, saving file to {self.best_filename}'
                        )
                    self._save_file(self.best_filename, epoch_number, logs)
                    if (
                        self.keep_only_last_best
                        and self.best_filename != old_best_filename
                        and old_best_filename is not None
                    ):
                        os.remove(old_best_filename)
            else:
                raise KeyError(f"The monitored metric name {self.monitor} is not found in computed metrics.")
        elif epoch_number % self.period == 0:
            if self.verbose:
                print(f'Epoch {epoch_number:d}: saving file to {filename}')
            self._save_file(filename, epoch_number, logs)

<<<<<<< HEAD
    def restore(self, fd: IO) -> None:
        raise NotImplementedError
=======
    @abstractmethod
    def restore(self, fd: IO):
        """
        Abstract method that is called when a save needs to be restored. This happens at the end of the training when
        ``restore_best`` is true.

        Args:
            fd (IO): The descriptor of the file to read.
        """
        pass
>>>>>>> 7240f284

    def on_train_end(self, logs: Dict) -> None:
        if self.restore_best:
            if self.best_filename is not None:
                if self.verbose:
                    print(f'Restoring data from {self.best_filename}')
                # pylint: disable=unspecified-encoding
                open_kwargs = dict(encoding='utf-8') if 'b' not in self.read_mode else {}
                with open(self.best_filename, self.read_mode, **open_kwargs) as fd:
                    self.restore(fd)
            else:
                warnings.warn('No data to restore!')


class PeriodicSaveLambda(PeriodicSaveCallback):
    """
    Call a lambda with a file descriptor after every epoch. See
    :class:`~poutyne.PeriodicSaveCallback` for the arguments' descriptions.

    Args:
        func (Callable[[fd, int, dict], None]): The lambda that will be called with a file descriptor, the
            epoch number and the epoch logs.
        restore (Callable[[fd], None]): The lambda that will be called with a file descriptor to restore
            the state if necessary.

    See:
        :class:`~poutyne.PeriodicSaveCallback`
    """

    def __init__(self, func: Callable, *args, restore: Optional[Callable] = None, **kwargs) -> None:
        super().__init__(*args, **kwargs)
        self.func = func
        self._restore = restore

    def save_file(self, fd: IO, epoch_number: int, logs: Dict) -> None:
        self.func(fd, epoch_number, logs)

    def restore(self, fd: IO) -> None:
        if self._restore is not None:
            self._restore(fd)<|MERGE_RESOLUTION|>--- conflicted
+++ resolved
@@ -141,12 +141,8 @@
 
         self.period = period
 
-<<<<<<< HEAD
+    @abstractmethod
     def save_file(self, fd: IO, epoch_number: int, logs: Dict) -> None:
-        raise NotImplementedError
-=======
-    @abstractmethod
-    def save_file(self, fd: IO, epoch_number: int, logs: Dict):
         """
         Abstract method that is called every time a save needs to be done.
 
@@ -156,7 +152,6 @@
             logs (Dict): Dictionary passed on epoch end.
         """
         pass
->>>>>>> 7240f284
 
     def _save_file(self, filename: str, epoch_number: int, logs: Dict) -> None:
         atomic_lambda_save(
@@ -198,12 +193,8 @@
                 print(f'Epoch {epoch_number:d}: saving file to {filename}')
             self._save_file(filename, epoch_number, logs)
 
-<<<<<<< HEAD
+    @abstractmethod
     def restore(self, fd: IO) -> None:
-        raise NotImplementedError
-=======
-    @abstractmethod
-    def restore(self, fd: IO):
         """
         Abstract method that is called when a save needs to be restored. This happens at the end of the training when
         ``restore_best`` is true.
@@ -212,7 +203,6 @@
             fd (IO): The descriptor of the file to read.
         """
         pass
->>>>>>> 7240f284
 
     def on_train_end(self, logs: Dict) -> None:
         if self.restore_best:
