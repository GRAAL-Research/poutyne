--- conflicted
+++ resolved
@@ -5,202 +5,6 @@
 import torch.nn as nn
 import os
 import warnings
-<<<<<<< HEAD
-import wandb
-
-from poutyne import Model, WandBLogger
-from tests.framework.tools import some_data_generator
-
-from unittest.mock import patch, MagicMock, call
-
-# Ajouter batch granuality, tester history
-
-class WandBLoggerTest(TestCase):
-    def setUp(self):
-        torch.manual_seed(42)
-        self.pytorch_network = nn.Linear(1, 1)
-        self.loss_function = nn.MSELoss()
-        self.a_lr = 1e-3
-        self.optimizer = torch.optim.SGD(self.pytorch_network.parameters(), lr=self.a_lr)
-        self.model = Model(self.pytorch_network, self.optimizer, self.loss_function)
-        self.num_epochs = 2
-        self.a_name = "test_run"
-        self.a_dir = os.getcwd()
-        self.anonymous_lut = {True: "allow", False: None}
-        self.run_mock = MagicMock(spec=wandb.sdk.wandb_run.Run)
-        self.initialize_experience = MagicMock(return_value=self.run_mock)
-        self.a_config_params = {"param_1": 1, "param_2": 2, "param_3": "value"}
-        self.uncleaned_log = {"size": 32, "accuracy": 85}
-
-    @patch.dict(os.environ, clear=True)
-    def test_wandb_online_init(self):
-        with patch("poutyne.framework.wandb_logger.wandb") as wandb_patch:
-            wandb_patch.run = None
-            WandBLogger(self.a_name)
-            create_experiment_call = [
-                call.init(
-                    name=self.a_name,
-                    group=None,
-                    config=None,
-                    project=None,
-                    id=None,
-                    dir=None,
-                    resume="allow",
-                    anonymous=self.anonymous_lut.get(None, None),
-                )
-            ]
-            self.assertIsNone(os.getenv("WANDB_MODE"))
-            wandb_patch.assert_has_calls(create_experiment_call)
-
-    @patch.dict(os.environ, {"WANDB_MODE": "dryrun"}, clear=True)
-    def test_wandb_offline_init(self):
-        with patch("poutyne.framework.wandb_logger.wandb") as wandb_patch:
-            wandb_patch.run = None
-            WandBLogger(self.a_name, offline=True)
-            create_experiment_call = [
-                call.init(
-                    name=self.a_name,
-                    group=None,
-                    config=None,
-                    project=None,
-                    id=None,
-                    dir=None,
-                    resume="allow",
-                    anonymous=self.anonymous_lut.get(None, None),
-                )
-            ]
-            self.assertEqual(os.getenv("WANDB_MODE"), "dryrun")
-            wandb_patch.assert_has_calls(create_experiment_call)
-
-
-
-    def test_already_running_warning_init(self):
-        with patch("poutyne.framework.wandb_logger.wandb") as wandb_patch:
-            wandb_patch.run = self.run_mock
-            with warnings.catch_warnings(record=True) as w:
-                WandBLogger(self.a_name)
-            self.assertEqual(len(w), 1)
-            wandb_patch.assert_not_called()
-
-    def test_with_run_init(self):
-        with patch("poutyne.framework.wandb_logger.wandb") as wandb_patch:
-            wandb_patch.run = self.run_mock
-            wandb_logger = WandBLogger(self.a_name, experiment=self.run_mock)
-            wandb_patch.assert_not_called()
-            self.assertIsInstance(wandb_logger.run, wandb.sdk.wandb_run.Run)
-
-    def test_log_config(self):
-
-        with patch("poutyne.framework.wandb_logger.wandb") as wandb_patch:
-            wandb_patch.init = self.initialize_experience
-            wandb_patch.run = None
-            logger = WandBLogger(self.a_name)
-            logger.log_config_params(self.a_config_params)
-
-            create_experiment_call = [call(self.a_config_params)]
-            logger.run.config.update.assert_has_calls(create_experiment_call)
-
-    def test_watch_gradient_false(self):
-
-        with patch("poutyne.framework.wandb_logger.wandb") as wandb_patch:
-            train_gen = some_data_generator(20)
-            valid_gen = some_data_generator(20)
-            wandb_patch.init = self.initialize_experience
-            wandb_patch.run = None
-            logger = WandBLogger(self.a_name)
-
-            history = self.model.fit_generator(
-                train_gen, valid_gen, epochs=self.num_epochs, steps_per_epoch=5, callbacks=[logger]
-            )
-
-            logger.run.watch.assert_not_called()
-            
-
-
-            
-    def test_watch_gradient_true(self):
-
-        with patch("poutyne.framework.wandb_logger.wandb") as wandb_patch:
-            train_gen = some_data_generator(20)
-            valid_gen = some_data_generator(20)
-            wandb_patch.init = self.initialize_experience
-            wandb_patch.run = None
-            logger = WandBLogger(self.a_name, log_gradient_frequency=1)
-            history = self.model.fit_generator(
-                train_gen, valid_gen, epochs=self.num_epochs, steps_per_epoch=5, callbacks=[logger]
-            )
-
-            logger.run.watch.assert_called_once_with(self.pytorch_network, log="all", log_freq=1)
-
-    def test_log_epoch(self):
-
-        with patch("poutyne.framework.wandb_logger.wandb") as wandb_patch:
-            train_gen = some_data_generator(20)
-            valid_gen = some_data_generator(20)
-            wandb_patch.init = self.initialize_experience
-            wandb_patch.run = None
-            logger = WandBLogger(self.a_name, log_gradient_frequency=1,batch_granularity=False)
-            history = self.model.fit_generator(
-                train_gen, valid_gen, epochs=self.num_epochs, steps_per_epoch=5, callbacks=[logger]
-            )
-            experience_call = []
-            for log in history:
-                train_metrics = {key: value for (key, value) in log.items() if "val_" not in key}
-                train_metrics = {"training": train_metrics}
-                experience_call.append(call.log(train_metrics))
-
-                val_metrics = {key.replace("val_", ""): value for (key, value) in log.items() if "val_" in key}
-                val_metrics = {"validation": val_metrics}
-                experience_call.append(call(val_metrics))
-
-                experience_call.append(call({"params":{"lr":self.a_lr}}))
-
-
-            logger.run.log.assert_has_calls(experience_call,any_order=False)
-
-    def test_log_epoch_and_batch(self):
-
-        with patch("poutyne.framework.wandb_logger.wandb") as wandb_patch:
-            train_gen = some_data_generator(20)
-            valid_gen = some_data_generator(20)
-            wandb_patch.init = self.initialize_experience
-            wandb_patch.run = None
-            num_batchs = 5
-            logger = WandBLogger(self.a_name, log_gradient_frequency=1,batch_granularity=True)
-            history = self.model.fit_generator(
-                train_gen, valid_gen, epochs=self.num_epochs, steps_per_epoch=num_batchs, callbacks=[logger]
-            )
-
-            call_count = self.num_epochs*num_batchs + 3*self.num_epochs
-            self.assertEqual(logger.run.log.call_count, call_count)
-
-    def test_save_architecture(self):
-
-        with patch("poutyne.framework.wandb_logger.wandb") as wandb_patch:
-            with patch("poutyne.framework.torch.onnx") as torch_onx_patch:
-                with patch("poutyne.framework.torch.ones") as torch_ones_patch:
-                    train_gen = some_data_generator(20)
-                    valid_gen = some_data_generator(20)
-                    wandb_patch.init = self.initialize_experience
-                    wandb_patch.run = None
-                    num_batchs = 5
-                    logger = WandBLogger(self.a_name, log_gradient_frequency=1,batch_granularity=True, training_batch_shape=(1,2,3))
-                    logger.run.dir = "a_path"
-                    logger.run.name = self.a_name
-                    history = self.model.fit_generator(
-                        train_gen, valid_gen, epochs=self.num_epochs, steps_per_epoch=num_batchs, callbacks=[logger]
-                    )
-
-                    torch_onx_patch.export.assert_called_once_with(self.pytorch_network, torch_ones_patch().to(), f"a_path/{self.a_name}_model.onnx")
-                    logger.run.save.assert_called_once_with(f"a_path/{self.a_name}_model.onnx")
-                
-                
-
-
-
-if __name__ == '__main__':
-    main()
-=======
 from typing import Dict, Optional, List
 
 import torch
@@ -442,5 +246,4 @@
 
     def on_test_end(self, logs: Dict):
         self._on_test_end_write(logs)
-        wandb.finish()
->>>>>>> 135153af
+        wandb.finish()