--- conflicted
+++ resolved
@@ -193,26 +193,6 @@
     LR_SCHEDULER_FILENAME = 'lr_sched_%d.lrsched'
     TEST_LOG_FILENAME = '{name}_log.tsv'
 
-<<<<<<< HEAD
-    def __init__(self,
-                 directory: str,
-                 network: torch.nn.Module,
-                 *,
-                 device: Union[torch.device, List[torch.device], List[str], None, str] = None,
-                 logging: bool = True,
-                 optimizer: Union[torch.optim.Optimizer, str] = 'sgd',
-                 loss_function: Union[Callable, str] = None,
-                 batch_metrics: Union[List, None] = None,
-                 epoch_metrics: Union[List, None] = None,
-                 monitoring: bool = True,
-                 monitor_metric: Union[str, None] = None,
-                 monitor_mode: Union[str, None] = None,
-                 task: Union[str, None] = None) -> None:
-
-        if pd is None:
-            raise ImportError("pandas needs to be installed to use the class Experiment.")
-
-=======
     def __init__(
         self,
         directory: str,
@@ -229,7 +209,9 @@
         monitor_mode: Union[str, None] = None,
         task: Union[str, None] = None,
     ) -> None:
->>>>>>> 2804dd84
+        if pd is None:
+            raise ImportError("pandas needs to be installed to use the class Experiment.")
+
         self.directory = directory
         self.logging = logging
 
@@ -734,13 +716,8 @@
     def _load_epoch_checkpoint(self, epoch: int, *, verbose: bool = False, strict: bool = True) -> None:
         ckpt_filename = self.best_checkpoint_filename.format(epoch=epoch)
 
-<<<<<<< HEAD
         history = self.get_stats()
-        epoch_stats = history.iloc[epoch - 1:epoch]
-=======
-        history = pd.read_csv(self.log_filename, sep='\t')
         epoch_stats = history.iloc[epoch - 1 : epoch]
->>>>>>> 2804dd84
 
         if verbose:
             print(f"Loading checkpoint {ckpt_filename}")
