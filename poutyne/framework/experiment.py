--- conflicted
+++ resolved
@@ -428,11 +428,7 @@
 
     def train(self, train_generator, valid_generator=None, **kwargs) -> List[Dict]:
         """
-<<<<<<< HEAD
-        Trains or finetunes the attribute model on a dataset using a generator. If a previous training already occurred
-=======
         Trains or finetunes the model on a dataset using a generator. If a previous training already occurred
->>>>>>> 9b506db3
         and lasted a total of `n_previous` epochs, then the model's weights will be set to the last checkpoint and the
         training will be resumed for epochs range (`n_previous`, `epochs`].
 
@@ -482,11 +478,7 @@
 
     def train_dataset(self, train_dataset, valid_dataset=None, **kwargs) -> List[Dict]:
         """
-<<<<<<< HEAD
-        Trains or finetunes the attribute model on a dataset. If a previous training already occurred
-=======
         Trains or finetunes the model on a dataset. If a previous training already occurred
->>>>>>> 9b506db3
         and lasted a total of `n_previous` epochs, then the model's weights will be set to the last checkpoint and the
         training will be resumed for epochs range (`n_previous`, `epochs`].
 
@@ -527,11 +519,7 @@
 
     def train_data(self, x, y, validation_data=None, **kwargs) -> List[Dict]:
         """
-<<<<<<< HEAD
-        Trains or finetunes the attribute model on data under the form of NumPy arrays or torch tensors. If a previous
-=======
         Trains or finetunes the model on data under the form of NumPy arrays or torch tensors. If a previous
->>>>>>> 9b506db3
         training already occurred and lasted a total of `n_previous` epochs, then the model's weights will be set to the
         last checkpoint and the training will be resumed for epochs range (`n_previous`, `epochs`].
 
