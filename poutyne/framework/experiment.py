--- conflicted
+++ resolved
@@ -1,3 +1,4 @@
+# pylint: disable=too-many-lines
 import os
 import warnings
 from typing import Union, Callable, List, Dict, Tuple, Any
@@ -880,47 +881,6 @@
 
         return ret
 
-<<<<<<< HEAD
-    def is_better_than(self, another_experiment) -> bool:
-        """
-        Compare the results of the Experiment with another experiment. To compare, both Experiments need to be
-        logged, monitor the same metric and the same monitor mode ("min" or "max").
-
-        Args:
-            another_experiment (~poutyne. Experiment): Another Poutyne experiment to compare results with.
-
-        Return:
-            Whether the Experiment is better than the Experiment to compare with.
-        """
-        if not self.logging:
-            raise ValueError("The experiment is not logged.")
-        if not another_experiment.logging:
-            raise ValueError("The experiment to compare to is not logged.")
-
-        if self.monitor_metric != another_experiment.monitor_metric:
-            raise ValueError("The monitored metric is not the same between the two experiment.")
-        monitored_metric = self.monitor_metric
-
-        if self.monitor_mode != another_experiment.monitor_mode:
-            raise ValueError("The monitored mode is not the same between the two experiment.")
-        monitor_mode = self.monitor_mode
-
-        checkpoint = 'best' if self.monitoring else 'last'
-        self_stats = self.load_checkpoint(checkpoint, verbose=False)
-        self_monitored_metric = self_stats[monitored_metric]
-        self_monitored_metric_value = self_monitored_metric.item()
-
-        other_checkpoint = 'best' if another_experiment.monitoring else 'last'
-        other_stats = self.load_checkpoint(other_checkpoint, verbose=False)
-        other_monitored_metric = other_stats[monitored_metric]
-        other_monitored_metric_value = other_monitored_metric.item()
-
-        if monitor_mode == 'min':
-            is_better_than = self_monitored_metric_value < other_monitored_metric_value
-        else:
-            is_better_than = self_monitored_metric_value > other_monitored_metric_value
-        return is_better_than
-=======
     def predict(self, x, **kwargs) -> Any:
         """
         Returns the predictions of the network given a dataset ``x``, where the tensors are
@@ -1025,4 +985,43 @@
 
         ret = evaluate_func(*args, **kwargs)
         return ret
->>>>>>> 20b0e406
+
+    def is_better_than(self, another_experiment) -> bool:
+        """
+        Compare the results of the Experiment with another experiment. To compare, both Experiments need to be
+        logged, monitor the same metric and the same monitor mode ("min" or "max").
+
+        Args:
+            another_experiment (~poutyne. Experiment): Another Poutyne experiment to compare results with.
+
+        Return:
+            Whether the Experiment is better than the Experiment to compare with.
+        """
+        if not self.logging:
+            raise ValueError("The experiment is not logged.")
+        if not another_experiment.logging:
+            raise ValueError("The experiment to compare to is not logged.")
+
+        if self.monitor_metric != another_experiment.monitor_metric:
+            raise ValueError("The monitored metric is not the same between the two experiment.")
+        monitored_metric = self.monitor_metric
+
+        if self.monitor_mode != another_experiment.monitor_mode:
+            raise ValueError("The monitored mode is not the same between the two experiment.")
+        monitor_mode = self.monitor_mode
+
+        checkpoint = 'best' if self.monitoring else 'last'
+        self_stats = self.load_checkpoint(checkpoint, verbose=False)
+        self_monitored_metric = self_stats[monitored_metric]
+        self_monitored_metric_value = self_monitored_metric.item()
+
+        other_checkpoint = 'best' if another_experiment.monitoring else 'last'
+        other_stats = self.load_checkpoint(other_checkpoint, verbose=False)
+        other_monitored_metric = other_stats[monitored_metric]
+        other_monitored_metric_value = other_monitored_metric.item()
+
+        if monitor_mode == 'min':
+            is_better_than = self_monitored_metric_value < other_monitored_metric_value
+        else:
+            is_better_than = self_monitored_metric_value > other_monitored_metric_value
+        return is_better_than