--- conflicted
+++ resolved
@@ -428,27 +428,7 @@
             callbacks += [BestModelRestore(monitor=self.monitor_metric, mode=self.monitor_mode, verbose=True)]
         return callbacks
 
-<<<<<<< HEAD
-    def train(self,
-              train_generator,
-              valid_generator=None,
-              *,
-              callbacks: Union[List, None] = None,
-              lr_schedulers: Union[List, None] = None,
-              keep_only_last_best: bool = False,
-              save_every_epoch: bool = False,
-              disable_tensorboard: bool = False,
-              epochs: int = 1000,
-              steps_per_epoch: Union[int, None] = None,
-              validation_steps: Union[int, None] = None,
-              batches_per_step: int = 1,
-              seed: int = 42,
-              verbose: bool = True,
-              progress_options: Union[dict, None] = None) -> List[Dict]:
-        # pylint: disable=too-many-locals
-=======
     def train(self, train_generator, valid_generator=None, **kwargs) -> List[Dict]:
->>>>>>> 896f1d4d
         """
         Trains or finetunes the attribute model on a dataset using a generator. If a previous training already occured
         and lasted a total of `n_previous` epochs, then the model's weights will be set to the last checkpoint and the
@@ -491,13 +471,6 @@
                 (Default value = False)
             seed (int, optional): Seed used to make the sampling deterministic.
                 (Default value = 42)
-<<<<<<< HEAD
-            verbose (bool): Whether to display the progress of the training.
-                (Default value = True)
-            progress_options (dict, optional): Keyword arguments to pass to the default progression callback used
-                in Poutyne (See :class:`~poutyne.ProgressionCallback` for the available arguments).
-                (Default value = None, meaning default color setting and progress bar)
-=======
             kwargs: Any keyword arguments to pass to :func:`~Model.fit_generator()`.
 
         Returns:
@@ -540,7 +513,6 @@
             seed (int, optional): Seed used to make the sampling deterministic.
                 (Default value = 42)
             kwargs: Any keyword arguments to pass to :func:`~Model.fit_dataset()`.
->>>>>>> 896f1d4d
 
         Returns:
             List of dict containing the history of each epoch.
@@ -595,20 +567,7 @@
             expt_callbacks += callbacks
 
         try:
-<<<<<<< HEAD
-            return self.model.fit_generator(train_generator,
-                                            valid_generator,
-                                            epochs=epochs,
-                                            steps_per_epoch=steps_per_epoch,
-                                            validation_steps=validation_steps,
-                                            batches_per_step=batches_per_step,
-                                            initial_epoch=initial_epoch,
-                                            callbacks=expt_callbacks,
-                                            verbose=verbose,
-                                            progress_options=progress_options)
-=======
             return training_func(*args, initial_epoch=initial_epoch, callbacks=expt_callbacks, **kwargs)
->>>>>>> 896f1d4d
         finally:
             if tensorboard_writer is not None:
                 tensorboard_writer.close()
@@ -684,20 +643,7 @@
 
         self.model.load_weights(path)
 
-<<<<<<< HEAD
-    def test(self,
-             test_generator,
-             *,
-             callbacks: Union[List, None] = None,
-             steps: Union[int, None] = None,
-             checkpoint: Union[str, int] = 'best',
-             seed: int = 42,
-             verbose: bool = True,
-             progress_options: Union[dict, None] = None) -> Dict:
-        # pylint: disable=too-many-locals
-=======
     def test(self, test_generator, **kwargs):
->>>>>>> 896f1d4d
         """
         Computes and returns the loss and the metrics of the attribute model on a given test examples
         generator.
@@ -720,16 +666,13 @@
                 This argument has no effect when logging is disabled. (Default value = 'best')
             seed (int, optional): Seed used to make the sampling deterministic.
                 (Default value = 42)
-<<<<<<< HEAD
+            name (str): Prefix of the test log file. (Default value = 'test')
             verbose (bool): Whether to display the progress of the training.
                 (Default value = True)
             progress_options (dict, optional): Keyword arguments to pass to the default progression callback used
                 in Poutyne (See :class:`~poutyne.ProgressionCallback` for the available arguments).
                 (Default value = None, meaning default color setting and progress bar)
-=======
-            name (str): Prefix of the test log file. (Default value = 'test')
             kwargs: Any keyword arguments to pass to :func:`~Model.evaluate_generator()`.
->>>>>>> 896f1d4d
 
         If the Experiment has logging enabled (i.e. self.logging is True), one callback will be automatically
         included to save the test metrics. Moreover, a :class:`~poutyne.AtomicCSVLogger` will save the test
@@ -789,27 +732,11 @@
             best_epoch_stats = self.load_checkpoint(checkpoint, verbose=True)
 
         if len(self.model.metrics_names) > 0:
-<<<<<<< HEAD
-            test_loss, test_metrics = self.model.evaluate_generator(test_generator,
-                                                                    steps=steps,
-                                                                    callbacks=callbacks,
-                                                                    verbose=verbose,
-                                                                    progress_options=progress_options)
-            if not isinstance(test_metrics, np.ndarray):
-                test_metrics = np.array([test_metrics])
-        else:
-            test_loss = self.model.evaluate_generator(test_generator,
-                                                      steps=steps,
-                                                      callbacks=callbacks,
-                                                      verbose=verbose,
-                                                      progress_options=progress_options)
-=======
             test_loss, test_metrics = evaluate_func(*args, **kwargs)
             if not isinstance(test_metrics, np.ndarray):
                 test_metrics = np.array([test_metrics])
         else:
             test_loss = evaluate_func(*args, **kwargs)
->>>>>>> 896f1d4d
             test_metrics = np.array([])
 
         test_metrics_names = ['test_loss'] + \
