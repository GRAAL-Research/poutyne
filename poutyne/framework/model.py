# pylint: disable=too-many-lines,too-many-public-methods
import contextlib
import numbers
import warnings
from collections import defaultdict
from typing import Iterable, Mapping, List, Union

import numpy as np
import torch
from torch.utils.data import DataLoader

from poutyne import torch_to_numpy, numpy_to_torch, torch_to
from .metrics import get_epoch_metric
from .callbacks import CallbackList, ProgressionCallback, Callback
from .iterators import EpochIterator, _get_step_iterator, StepIterator
from .metrics import get_loss_or_metric, get_callables_and_names, rename_doubles, flatten_metric_names
from .optimizers import get_optimizer
from .warning_manager import warning_settings
from ..utils import TensorDataset, _concat


class Model:
    """
    The Model class encapsulates a PyTorch network, a PyTorch optimizer, a loss function and
    metric functions. It allows the user to train a neural network without hand-coding the
    epoch/step logic.

    Args:
        network (torch.nn.Module): A PyTorch network.
        optimizer (Union[torch.optim.Optimizer, str]): If torch.optim.Optimier, an initialized PyTorch.
            If str, should be the optimizer's name in Pytorch (i.e. 'Adam' for torch.optim.Adam).
            (Default value = 'sgd')
        loss_function(Union[Callable, str]) It can be any PyTorch loss layer or custom loss function. It
            can also be a string with the same name as a PyTorch loss function (either the functional or
            object name). The loss function must have the signature ``loss_function(input, target)`` where
            ``input`` is the prediction of the network and ``target`` is the ground truth.
            (Default value = None)
        batch_metrics (list): List of functions with the same signature as the loss function. Each metric
            can be any PyTorch loss function. It can also be a string with the same name as a PyTorch
            loss function (either the functional or object name). 'accuracy' (or just 'acc') is also a
            valid metric. Each metric function is called on each batch of the optimization and on the
            validation batches at the end of the epoch.
            (Default value = None)
        epoch_metrics (list): List of functions with the same signature as
            :class:`~poutyne.EpochMetric`
            (Default value = None)
        device (Union[torch.torch.device, List[torch.torch.device]]): The device to which the network is
            sent or the list of device to which the network is sent. See :func:`~Model.to()` for details.

    Note:
        The name of each batch and epoch metric can be change by passing a tuple ``(name, metric)`` instead
        of simply the metric function or object, where ``name`` is the alternative name of the metric.

        Batch and epoch metrics can return multiple metrics (e.g. an epoch metric could return an F1-score
        with the associated precision and recall). The metrics can returned via an iterable (tuple, list,
        Numpy arrays, tensors, etc.) or via a mapping (e.g. a dict). However, in this case, the names of
        the different metric has to be passed in some way. There are two ways to do so. The easiest one
        is to pass the metric as a tuple ``(names, metric)`` where ``names`` is a tuple containing a name for
        each metric returned. Another way is to override the attribute ``__name__`` of the function or object
        so that it returns a tuple containing a name for all metrics returned. Note that, when the metric
        returns a mapping, the names of the different metrics must be keys in the mapping.

        Example:

        .. code-block:: python

            # Example with custom batch metrics
            my_custom_metric = lambda input, target: 42.
            my_custom_metric2 = lambda input, target: torch.tensor([42., 43.])
            my_custom_metric3 = lambda input, target: {'a': 42., 'b': 43.}
            batch_metrics = [('custom_name', my_custom_metric),
                             (('metric_1', 'metric_2'), my_custom_metric2),
                             (('a', 'b'), my_custom_metric3)]

    Attributes:
        network (torch.nn.Module): The associated PyTorch network.
        optimizer (torch.optim.Optimizer): The associated PyTorch optimizer.
        loss_function: The associated loss function.
        batch_metrics (list): The associated metric functions for every batch.
        epoch_metrics (list): The associated metric functions for every epoch.

    Example:
        Using Numpy arrays (or tensors) dataset::

            from poutyne import Model
            import torch
            import numpy as np

            num_features = 20
            num_classes = 5

            # Our training dataset with 800 samples.
            num_train_samples = 800
            train_x = np.random.randn(num_train_samples, num_features).astype('float32')
            train_y = np.random.randint(num_classes, size=num_train_samples).astype('int64')

            # Our validation dataset with 200 samples.
            num_valid_samples = 200
            valid_x = np.random.randn(num_valid_samples, num_features).astype('float32')
            valid_y = np.random.randint(num_classes, size=num_valid_samples).astype('int64')

            pytorch_network = torch.nn.Linear(num_features, num_classes) # Our network

            # We create and optimize our model
            model = Model(pytorch_network, 'sgd', 'cross_entropy', batch_metrics=['accuracy'])
            model.fit(train_x, train_y,
                      validation_data=(valid_x, valid_y),
                      epochs=5,
                      batch_size=32)

        .. code-block:: none

            Epoch 1/5 0.02s Step 25/25: loss: 1.719885, acc: 19.375000, val_loss: 1.667446, val_acc: 22.000000
            Epoch 2/5 0.02s Step 25/25: loss: 1.705489, acc: 19.750000, val_loss: 1.660806, val_acc: 22.000000
            Epoch 3/5 0.01s Step 25/25: loss: 1.692345, acc: 19.625000, val_loss: 1.655008, val_acc: 22.500000
            ...

        Using PyTorch DataLoader::

           import torch
           from torch.utils.data import DataLoader, TensorDataset
           from poutyne import Model

           num_features = 20
           num_classes = 5

           # Our training dataset with 800 samples.
           num_train_samples = 800
           train_x = torch.rand(num_train_samples, num_features)
           train_y = torch.randint(num_classes, (num_train_samples,), dtype=torch.long)
           train_dataset = TensorDataset(train_x, train_y)
           train_generator = DataLoader(train_dataset, batch_size=32)

           # Our validation dataset with 200 samples.
           num_valid_samples = 200
           valid_x = torch.rand(num_valid_samples, num_features)
           valid_y = torch.randint(num_classes, (num_valid_samples,), dtype=torch.long)
           valid_dataset = TensorDataset(valid_x, valid_y)
           valid_generator = DataLoader(valid_dataset, batch_size=32)

           pytorch_network = torch.nn.Linear(num_features, num_train_samples)

           model = Model(pytorch_network, 'sgd', 'cross_entropy', batch_metrics=['accuracy'])
           model.fit_generator(train_generator,
                               valid_generator,
                               epochs=5)

        .. code-block:: none

            Epoch 1/5 0.05s Step 25/25: loss: 6.752676, acc: 0.000000, val_loss: 6.575071, val_acc: 0.000000
            Epoch 2/5 0.03s Step 25/25: loss: 6.454859, acc: 0.125000, val_loss: 6.279577, val_acc: 0.000000
            Epoch 3/5 0.03s Step 25/25: loss: 6.158523, acc: 2.125000, val_loss: 5.985811, val_acc: 9.500000
            ...

    """

    def __init__(self, network, optimizer, loss_function, *, batch_metrics=None, epoch_metrics=None, device=None):
        batch_metrics = [] if batch_metrics is None else batch_metrics
        epoch_metrics = [] if epoch_metrics is None else epoch_metrics

        self.network = network
        self.optimizer = get_optimizer(optimizer, self.network)
        self.loss_function = get_loss_or_metric(loss_function)

        self._set_metrics_attributes(batch_metrics, epoch_metrics)

        self.device = None
        self.other_device = None

        if device is not None:
            self.to(device)

    def _set_metrics_attributes(self, batch_metrics, epoch_metrics):
        batch_metrics = list(map(get_loss_or_metric, batch_metrics))
        self.batch_metrics, batch_metrics_names = get_callables_and_names(batch_metrics)

        epoch_metrics = list(map(get_epoch_metric, epoch_metrics))
        self.epoch_metrics, epoch_metrics_names = get_callables_and_names(epoch_metrics)

        batch_metrics_names, epoch_metrics_names = rename_doubles(batch_metrics_names, epoch_metrics_names)

        self.unflatten_batch_metrics_names = batch_metrics_names
        self.unflatten_epoch_metrics_names = epoch_metrics_names

        self.batch_metrics_names = flatten_metric_names(batch_metrics_names)
        self.epoch_metrics_names = flatten_metric_names(epoch_metrics_names)
        self.metrics_names = self.batch_metrics_names + self.epoch_metrics_names

    @contextlib.contextmanager
    def _set_training_mode(self, training):
        old_training = self.network.training
        self.network.train(training)
        with torch.set_grad_enabled(training):
            yield
        self.network.train(old_training)

    def fit(self,
            x,
            y,
            validation_data=None,
            *,
            batch_size=32,
            epochs=1000,
            steps_per_epoch=None,
            validation_steps=None,
            batches_per_step=1,
            initial_epoch=1,
            verbose=True,
            progress_options=None,
            callbacks=None,
            dataloader_kwargs=None):
        # pylint: disable=line-too-long,too-many-locals
        """
        Trains the network on a dataset. This method creates generators and calls
        the :func:`~Model.fit_generator()` method.

        Args:
            x (Union[~torch.Tensor, ~numpy.ndarray] or Union[tuple, list] of Union[~torch.Tensor, ~numpy.ndarray]):
                Training dataset. Union[Tensor, ndarray] if the model has a single input.
                Union[tuple, list] of Union[Tensor, ndarray] if the model has multiple inputs.
            y (Union[~torch.Tensor, ~numpy.ndarray] or Union[tuple, list] of Union[~torch.Tensor, ~numpy.ndarray]):
                Target. Union[Tensor, ndarray] if the model has a single output.
                Union[tuple, list] of Union[Tensor, ndarray] if the model has multiple outputs.
            validation_data (Tuple[``x_val``, ``y_val``]):
                Same format as ``x`` and ``y`` previously described. Validation dataset on which to
                evaluate the loss and any model metrics at the end of each epoch. The model will not be
                trained on this data.
                (Default value = None)
            batch_size (int): Number of samples given to the network at one time.
                (Default value = 32)
            epochs (int): Number of times the entire training dataset is seen.
                (Default value = 1000)
            steps_per_epoch (int, optional): Number of batch used during one epoch. Obviously, using
                this argument may cause one epoch not to see the entire training dataset or see it
                multiple times.
                (Defaults the number of steps needed to see the entire training dataset)
            validation_steps (int, optional): Same as for ``steps_per_epoch`` but for the validation
                dataset.
                (Defaults to the number of steps needed to see the entire validation dataset)
            batches_per_step (int): Number of batches on which to compute the running loss before
                backpropagating it through the network. Note that the total loss used for backpropagation is
                the mean of the `batches_per_step` batch losses.
                (Default value = 1)
            initial_epoch (int, optional): Epoch at which to start training
                (useful for resuming a previous training run).
                (Default value = 1)
            verbose (bool): Whether to display the progress of the training.
                (Default value = True)
            progress_options (dict, optional): Keyword arguments to pass to the default progression callback used
                in Poutyne (See :class:`~poutyne.ProgressionCallback` for the available arguments).
                (Default value = None)
            callbacks (List[~poutyne.Callback]): List of callbacks that will be called
                during training.
                (Default value = None)
            dataloader_kwargs (dict, optional): Keyword arguments to pass to the PyTorch dataloaders created
                internally. By default, ``shuffle=True`` is passed for the training dataloader but this can be
                overriden by using this argument.

        Returns:
            List of dict containing the history of each epoch.

        Example:
            .. code-block:: python

                model = Model(pytorch_network, optimizer, loss_function)
                history = model.fit(train_x, train_y,
                                    validation_data=(valid_x, valid_y)
                                    epochs=num_epochs,
                                    batch_size=batch_size,
                                    verbose=False)
                print(*history, sep="\\n")

            .. code-block:: python

                {'epoch': 1, 'loss': 1.7198852968215943, 'time': 0.019999928001197986, 'acc': 19.375, 'val_loss': 1.6674459838867188, 'val_acc': 22.0}
                {'epoch': 2, 'loss': 1.7054892110824584, 'time': 0.015421080999658443, 'acc': 19.75, 'val_loss': 1.660806336402893, 'val_acc': 22.0}
                {'epoch': 3, 'loss': 1.6923445892333984, 'time': 0.01363091799794347, 'acc': 19.625, 'val_loss': 1.6550078630447387, 'val_acc': 22.5}
                ...

        """
        if dataloader_kwargs is None:
            dataloader_kwargs = {}
        dataloader_kwargs = {'batch_size': batch_size, **dataloader_kwargs}

        train_generator = self._dataloader_from_data((x, y), {'shuffle': True, **dataloader_kwargs})
        valid_generator = None
        if validation_data is not None:
            valid_generator = self._dataloader_from_data(validation_data, dataloader_kwargs)

        return self.fit_generator(train_generator,
                                  valid_generator=valid_generator,
                                  epochs=epochs,
                                  steps_per_epoch=steps_per_epoch,
                                  validation_steps=validation_steps,
                                  batches_per_step=batches_per_step,
                                  initial_epoch=initial_epoch,
                                  verbose=verbose,
                                  progress_options=progress_options,
                                  callbacks=callbacks)

    def _dataloader_from_data(self, args, dataloader_kwargs):
        args = numpy_to_torch(args)
        dataset = TensorDataset(*args) if len(args) > 1 else args[0]
        generator = DataLoader(dataset, **dataloader_kwargs)
        return generator

    def fit_dataset(self,
                    training_dataset,
                    validation_dataset=None,
                    *,
                    batch_size=32,
                    epochs=1000,
                    steps_per_epoch=None,
                    validation_steps=None,
                    batches_per_step=1,
                    initial_epoch=1,
                    verbose=True,
                    progress_options=None,
                    callbacks=None,
                    num_workers=0,
                    collate_fn=None,
                    dataloader_kwargs=None):
        # pylint: disable=line-too-long,too-many-locals
        """
        Trains the network on a dataset. This method creates dataloaders and calls the
        :func:`~Model.fit_generator()` method.

        Args:
            training_dataset (~torch.utils.data.Dataset): Training dataset.
            validation_dataset (~torch.utils.data.Dataset): Validation dataset.
            batch_size (int): Number of samples given to the network at one time.
                (Default value = 32)
            epochs (int): Number of times the entire training dataset is seen.
                (Default value = 1000)
            steps_per_epoch (int, optional): Number of batch used during one epoch. Obviously, using
                this argument may cause one epoch not to see the entire training dataset or see it
                multiple times.
                (Defaults the number of steps needed to see the entire training dataset)
            validation_steps (int, optional): Same as for ``steps_per_epoch`` but for the validation
                dataset.
                (Defaults to the number of steps needed to see the entire validation dataset)
            batches_per_step (int): Number of batches on which to compute the running loss before
                backpropagating it through the network. Note that the total loss used for backpropagation is
                the mean of the `batches_per_step` batch losses.
                (Default value = 1)
            initial_epoch (int, optional): Epoch at which to start training
                (useful for resuming a previous training run).
                (Default value = 1)
            verbose (bool): Whether to display the progress of the training.
                (Default value = True)
            progress_options (dict, optional): Keyword arguments to pass to the default progression callback used
                in Poutyne (See :class:`~poutyne.ProgressionCallback` for the available arguments).
                (Default value = None)
            callbacks (List[~poutyne.Callback]): List of callbacks that will be called
                during training.
                (Default value = None)
            num_workers (int, optional): how many subprocesses to use for data loading.
                ``0`` means that the data will be loaded in the main process.
                (Default value = 0)
            collate_fn (callable, optional): merges a list of samples to form a mini-batch of Tensor(s).
                Used when using batched loading from a map-style dataset.
            dataloader_kwargs (dict, optional): Keyword arguments to pass to the PyTorch dataloaders created
                internally. By default, ``shuffle=True`` is passed for the training dataloader but this can be
                overriden by using this argument.

        Returns:
            List of dict containing the history of each epoch.

        See:
            :class:`~torch.utils.data.DataLoader` for details on ``batch_size``, ``num_workers`` and ``collate_fn``.

        Example:
            .. code-block:: python

                model = Model(pytorch_network, optimizer, loss_function)
                history = model.fit(training_dataset,
                                    validation_dataset,
                                    epochs=num_epochs,
                                    batch_size=batch_size,
                                    verbose=False)
                print(*history, sep="\\n")

            .. code-block:: python

                {'epoch': 1, 'loss': 1.7198852968215943, 'time': 0.019999928001197986, 'acc': 19.375, 'val_loss': 1.6674459838867188, 'val_acc': 22.0}
                {'epoch': 2, 'loss': 1.7054892110824584, 'time': 0.015421080999658443, 'acc': 19.75, 'val_loss': 1.660806336402893, 'val_acc': 22.0}
                {'epoch': 3, 'loss': 1.6923445892333984, 'time': 0.01363091799794347, 'acc': 19.625, 'val_loss': 1.6550078630447387, 'val_acc': 22.5}
                ...

        """
        if dataloader_kwargs is None:
            dataloader_kwargs = {}
        dataloader_kwargs = {
            'batch_size': batch_size,
            'num_workers': num_workers,
            'collate_fn': collate_fn,
            **dataloader_kwargs
        }

        train_generator = DataLoader(training_dataset, **{'shuffle': True, **dataloader_kwargs})
        valid_generator = None
        if validation_dataset is not None:
            valid_generator = DataLoader(validation_dataset, **dataloader_kwargs)

        return self.fit_generator(train_generator,
                                  valid_generator=valid_generator,
                                  epochs=epochs,
                                  steps_per_epoch=steps_per_epoch,
                                  validation_steps=validation_steps,
                                  batches_per_step=batches_per_step,
                                  initial_epoch=initial_epoch,
                                  verbose=verbose,
                                  progress_options=progress_options,
                                  callbacks=callbacks)

    def fit_generator(self,
                      train_generator,
                      valid_generator=None,
                      *,
                      epochs=1000,
                      steps_per_epoch=None,
                      validation_steps=None,
                      batches_per_step=1,
                      initial_epoch=1,
                      verbose=True,
                      progress_options=None,
                      callbacks=None):
        # pylint: disable=line-too-long
        """
        Trains the network on a dataset using a generator.

        Args:
            train_generator: Generator-like object for the training dataset. The generator must
                yield a batch in the form of a tuple (x, y) where ``x`` is the input and ``y`` is the
                target. The batch size is inferred from ``x`` and ``y``. See :func:`get_batch_size()` for
                details on the inferring algorithm. The loss and the metrics are averaged using this
                batch size. If the batch size cannot be inferred then a warning is raised and the
                "batch size" defaults to 1.

                If the generator does not have a method ``__len__()``, either the ``steps_per_epoch``
                argument must be provided, or the iterator returned raises a StopIteration exception at
                the end of the training dataset. PyTorch DataLoaders object do provide a ``__len__()``
                method.

                Before each epoch, the method ``__iter__()`` on the generator is called and the method
                ``__next__()`` is called for each step on resulting object returned by ``__iter__()``.
                Notice that a call to ``__iter__()`` on a generator made using the python keyword
                ``yield`` returns the generator itself.
            valid_generator (optional): Generator-like object for the validation dataset. This generator
                is optional. The generator is used the same way as the  generator ``train_generator``. If
                the generator does not have a method ``__len__()``, either the ``validation_steps`` or the
                ``steps_per_epoch`` argument must be provided or the iterator returned raises a StopIteration
                exception at the end of the validation dataset.
                (Default value = None)
            epochs (int): Number of times the entire training dataset is seen.
                (Default value = 1000)
            steps_per_epoch (int, optional): Number of batch used during one epoch. Obviously, using this
                argument may cause one epoch not to see the entire training dataset or see it multiple times.
                See argument ``train_generator`` and ``valid_generator`` for more details of how
                ``steps_per_epoch`` is used.
            validation_steps (int, optional): Same as for ``steps_per_epoch`` but for the validation dataset.
                See argument ``valid_generator`` for more details of how ``validation_steps`` is used.
            batches_per_step (int): Number of batches on which to compute the running loss before
                backpropagating it through the network. Note that the total loss used for backpropagation is
                the mean of the `batches_per_step` batch losses.
                (Default value = 1)
            initial_epoch (int, optional): Epoch at which to start training (useful for resuming a previous
                training run).
                (Default value = 1)
            verbose (bool): Whether to display the progress of the training.
                (Default value = True)
            progress_options (dict, optional): Keyword arguments to pass to the default progression callback used
                in Poutyne (See :class:`~poutyne.ProgressionCallback` for the available arguments).
                (Default value = None, meaning default color setting and progress bar)
            callbacks (List[~poutyne.Callback]): List of callbacks that will be called during
                training. (Default value = None)

        Returns:
            List of dict containing the history of each epoch.

        Example:
            .. code-block:: python

                model = Model(pytorch_network, optimizer, loss_function)
                history = model.fit_generator(train_generator,
                                              valid_generator,
                                              epochs=num_epochs,
                                              verbose=False)
                print(*history, sep="\\n")

            .. code-block:: python

                {'epoch': 1, 'loss': 1.7198852968215943, 'time': 0.019999928001197986, 'acc': 19.375, 'val_loss': 1.6674459838867188, 'val_acc': 22.0}
                {'epoch': 2, 'loss': 1.7054892110824584, 'time': 0.015421080999658443, 'acc': 19.75, 'val_loss': 1.660806336402893, 'val_acc': 22.0}
                {'epoch': 3, 'loss': 1.6923445892333984, 'time': 0.01363091799794347, 'acc': 19.625, 'val_loss': 1.6550078630447387, 'val_acc': 22.5}
                ...

        """
        if self.optimizer is None:
            raise ValueError("Impossible to fit when optimizer is None.")

        self._transfer_optimizer_state_to_right_device()

        callbacks = [] if callbacks is None else callbacks

        if verbose:
            progress_options = {} if progress_options is None else progress_options
            callbacks = [ProgressionCallback(**progress_options)] + callbacks
        callback_list = CallbackList(callbacks)
        callback_list.set_model(self)

        self.stop_training = False

        epoch_iterator = EpochIterator(train_generator,
                                       valid_generator,
                                       epochs=epochs,
                                       steps_per_epoch=steps_per_epoch,
                                       validation_steps=validation_steps,
                                       initial_epoch=initial_epoch,
                                       callback=callback_list,
                                       batch_metrics_names=self.batch_metrics_names,
                                       epoch_metrics_names=self.epoch_metrics_names)

        if batches_per_step > 1:
            self._fit_generator_n_batches_per_step(epoch_iterator, callback_list, batches_per_step)
        else:
            self._fit_generator_one_batch_per_step(epoch_iterator, callback_list)

        return epoch_iterator.epoch_logs

    def _fit_generator_n_batches_per_step(self, epoch_iterator, callback_list, batches_per_step):
        for train_step_iterator, valid_step_iterator in epoch_iterator:
            examples_in_step = 0

            with self._set_training_mode(True):
                for step, (x, y) in train_step_iterator:
                    step.size = self.get_batch_size(x, y)

                    examples_in_step += step.size

                    step.loss, step.metrics, did_backprop, _ = self._fit_batch_n_batches_per_step(
                        x, y, batches_per_step, examples_in_step, callback=callback_list, step=step)

                    if did_backprop:
                        examples_in_step = 0

            if not did_backprop:
                # Did not step after last batch
                self._adjust_step_size(examples_in_step)
                self.optimizer.step()

            train_step_iterator.epoch_metrics = self._get_epoch_metrics()

            if valid_step_iterator is not None:
                self._validate(valid_step_iterator)
                valid_step_iterator.epoch_metrics = self._get_epoch_metrics()

            epoch_iterator.stop_training = self.stop_training

    def _fit_batch_n_batches_per_step(self,
                                      x,
                                      y,
                                      batches_per_step,
                                      examples_in_step,
                                      *,
                                      callback=Callback(),
                                      step=None,
                                      return_pred=False):
        # pylint: disable=too-many-locals
        zero_all_gradients = ((step.number - 1) % batches_per_step == 0)
        do_backprop = (step.number % batches_per_step == 0)

        if zero_all_gradients:
            self.optimizer.zero_grad()

        loss_tensor, metrics, pred_y = self._compute_loss_and_metrics(x,
                                                                      y,
                                                                      return_loss_tensor=True,
                                                                      return_pred=return_pred)

        adjusted_loss_tensor = loss_tensor * step.size
        adjusted_loss_tensor.backward()

        callback.on_backward_end(step)

        if do_backprop:
            self._adjust_step_size(examples_in_step)
            self.optimizer.step()

        loss = float(loss_tensor)
        return loss, metrics, do_backprop, pred_y

    def _fit_generator_one_batch_per_step(self, epoch_iterator, callback_list):
        for train_step_iterator, valid_step_iterator in epoch_iterator:
            with self._set_training_mode(True):
                for step, (x, y) in train_step_iterator:
                    step.loss, step.metrics, _ = self._fit_batch(x, y, callback=callback_list, step=step.number)
                    step.size = self.get_batch_size(x, y)

            train_step_iterator.epoch_metrics = self._get_epoch_metrics()

            if valid_step_iterator is not None:
                self._validate(valid_step_iterator)
                valid_step_iterator.epoch_metrics = self._get_epoch_metrics()

            epoch_iterator.stop_training = self.stop_training

    def _fit_batch(self, x, y, *, callback=Callback(), step=None, return_pred=False):
        self.optimizer.zero_grad()

        loss_tensor, metrics, pred_y = self._compute_loss_and_metrics(x,
                                                                      y,
                                                                      return_loss_tensor=True,
                                                                      return_pred=return_pred)

        loss_tensor.backward()
        callback.on_backward_end(step)
        self.optimizer.step()

        loss = float(loss_tensor)
        return loss, metrics, pred_y

    def _adjust_step_size(self, examples_in_step):
        for param in self.network.parameters():
            if param.grad is not None:
                param.grad /= examples_in_step

    def _process_input(self, *args):
        args = numpy_to_torch(args)
        if self.device is not None:
            args = torch_to(args, self.device)
        return args[0] if len(args) == 1 else args

    def preprocess_input(self, x, y=None):
        if y is not None:
            x, y = self._process_input(x, y)
        else:
            x = self._process_input(x)

        x = x if isinstance(x, (tuple, list)) else (x, )

        return (x, y) if y is not None else x

    def train_on_batch(self, x, y, return_pred=False):
        """
        Trains the network for the batch ``(x, y)`` and computes the loss and the metrics, and
        optionally returns the predictions.

        Args:
            x: Input data as a batch.
            y: Target data as a batch.
            return_pred (bool, optional): Whether to return the predictions.
                (Default value = False)

        Returns:
            Float ``loss`` if no metrics were specified and ``return_pred`` is false.

            Otherwise, tuple ``(loss, metrics)`` if ``return_pred`` is false.
            ``metrics`` is a Numpy array of size ``n``, where ``n`` is the
            number of metrics if ``n > 1``. If ``n == 1``, then ``metrics`` is a
            float. If ``n == 0``, the ``metrics`` is omitted.

            Tuple ``(loss, metrics, pred_y)`` if ``return_pred`` is true where
            ``pred_y`` is the predictions with tensors converted into Numpy
            arrays.
        """
        if self.optimizer is None:
            raise ValueError("Impossible to fit when optimizer is None.")

        with self._set_training_mode(True):
            self._transfer_optimizer_state_to_right_device()
            loss, metrics, pred_y = self._fit_batch(x, y, return_pred=return_pred)
        return self._format_return(loss, metrics, pred_y, return_pred)

    def _format_return(self, loss, metrics, pred_y, return_pred, true_y=None, return_ground_truth=False):
        # pylint: disable=too-many-arguments
        ret = (loss, )

        ret += tuple(metrics.tolist()) if len(metrics) <= 1 else (metrics, )

        if return_pred:
            ret += (pred_y, )

        if return_ground_truth:
            ret += (true_y, )

        return ret[0] if len(ret) == 1 else ret

    def predict(self, x, *, batch_size=32, dataloader_kwargs=None):
        """
        Returns the predictions of the network given a dataset ``x``, where the tensors are
        converted into Numpy arrays.

        Args:
            x (Union[~torch.Tensor, ~numpy.ndarray] or Union[tuple, list] of Union[~torch.Tensor, ~numpy.ndarray]):
                Input to the model. Union[Tensor, ndarray] if the model has a single input.
                Union[tuple, list] of Union[Tensor, ndarray] if the model has multiple inputs.
            batch_size (int): Number of samples given to the network at one time.
                (Default value = 32)
            dataloader_kwargs (dict, optional): Keyword arguments to pass to the PyTorch dataloaders created
                internally.

        Returns:
            Numpy arrays of the predictions.
        """
        if dataloader_kwargs is None:
            dataloader_kwargs = {}
        dataloader_kwargs = {'batch_size': batch_size, **dataloader_kwargs}

        x = x if isinstance(x, (tuple, list)) else (x, )
        generator = self._dataloader_from_data(x, dataloader_kwargs)
        return self.predict_generator(generator, concatenate_returns=True)

    def predict_dataset(self,
                        dataset,
                        *,
                        batch_size=32,
                        steps=None,
                        concatenate_returns=True,
                        num_workers=0,
                        collate_fn=None,
                        dataloader_kwargs=None):
        """
        Returns the predictions of the network given a dataset ``x``, where the tensors are
        converted into Numpy arrays.

        Args:
            dataset (~torch.utils.data.Dataset): Dataset. Must not return ``y``, just ``x``.
            batch_size (int): Number of samples given to the network at one time.
                (Default value = 32)
            steps (int, optional): Number of iterations done on ``generator``.
                (Defaults the number of steps needed to see the entire dataset)
            concatenate_returns (bool, optional): Whether to concatenate the predictions
                or the ground truths when returning them. See :func:`predict_generator()`
                for details. (Default value = True)
            num_workers (int, optional): how many subprocesses to use for data loading.
                ``0`` means that the data will be loaded in the main process.
                (Default value = 0)
            collate_fn (callable, optional): merges a list of samples to form a mini-batch of Tensor(s).
                Used when using batched loading from a map-style dataset.
            dataloader_kwargs (dict, optional): Keyword arguments to pass to the PyTorch dataloaders created
                internally.

        Returns:
            Numpy arrays of the predictions.

        See:
            :class:`~torch.utils.data.DataLoader` for details on ``batch_size``, ``num_workers`` and ``collate_fn``.
        """
        if dataloader_kwargs is None:
            dataloader_kwargs = {}
        dataloader_kwargs = {
            'batch_size': batch_size,
            'num_workers': num_workers,
            'collate_fn': collate_fn,
            **dataloader_kwargs
        }

        generator = DataLoader(dataset, **dataloader_kwargs)
        return self.predict_generator(generator, steps=steps, concatenate_returns=concatenate_returns)

    def predict_generator(self, generator, *, steps=None, concatenate_returns=True):
        """
        Returns the predictions of the network given batches of samples ``x``, where the tensors are
        converted into Numpy arrays.

        Args:
            generator: Generator-like object for the dataset. The generator must yield a batch of
                samples. See the :func:`fit_generator()` method for details on the types of generators
                supported. This should only yield input data ``x`` and NOT the target ``y``.
            steps (int, optional): Number of iterations done on ``generator``.
                (Defaults the number of steps needed to see the entire dataset)
            concatenate_returns (bool, optional): Whether to concatenate the predictions
                or the ground truths when returning them. (Default value = True)

        Returns:
            Depends on the value of ``concatenate_returns``. By default, (``concatenate_returns`` is true),
            the data structures (tensor, tuple, list, dict) returned as predictions for the batches are
            merged together. In the merge, the tensors are converted into Numpy arrays and are then
            concatenated together. If ``concatenate_returns`` is false, then a list of the predictions
            for the batches is returned with tensors converted into Numpy arrays.
        """
        if steps is None and hasattr(generator, '__len__'):
            steps = len(generator)
        pred_y = []
        with self._set_training_mode(False):
            for _, x in _get_step_iterator(steps, generator):
                x = self.preprocess_input(x)
                pred_y.append(torch_to_numpy(self.network(*x)))
        if concatenate_returns:
            return _concat(pred_y)
        return pred_y

    def predict_on_batch(self, x):
        """
        Returns the predictions of the network given a batch ``x``, where the tensors are converted
        into Numpy arrays.

        Args:
            x: Input data as a batch.
        Returns:
            The predictions with tensors converted into Numpy arrays.
        """
        with self._set_training_mode(False):
            x = self.preprocess_input(x)
            return torch_to_numpy(self.network(*x))

<<<<<<< HEAD
    def evaluate(self,
                 x,
                 y,
                 *,
                 batch_size=32,
                 return_pred=False,
                 callbacks=None,
                 verbose=True,
                 progress_options: Union[dict, None] = None,
                 **dataloader_kwargs):
=======
    def evaluate(self, x, y, *, batch_size=32, return_pred=False, callbacks=None, dataloader_kwargs=None):
>>>>>>> 60b32f78
        """
        Computes the loss and the metrics of the network on batches of samples and optionally
        returns the predictions.

        Args:
            x (Union[~torch.Tensor, ~numpy.ndarray] or Union[tuple, list] of Union[~torch.Tensor, ~numpy.ndarray]):
                Input to the model. Union[Tensor, ndarray] if the model has a single input.
                Union[tuple, list] of Union[Tensor, ndarray] if the model has multiple inputs.
            y (Union[~torch.Tensor, ~numpy.ndarray] or Union[tuple, list] of Union[~torch.Tensor, ~numpy.ndarray]):
                Target, corresponding ground truth.
                Union[Tensor, ndarray] if the model has a single output.
                Union[tuple, list] of Union[Tensor, ndarray] if the model has multiple outputs.
            batch_size (int): Number of samples given to the network at one time.
                (Default value = 32)
            return_pred (bool, optional): Whether to return the predictions.
                (Default value = False)
            callbacks (List[~poutyne.Callback]): List of callbacks that will be called during
                testing. (Default value = None)
            dataloader_kwargs (dict, optional): Keyword arguments to pass to the PyTorch dataloaders created
                internally.
            verbose (bool): Whether to display the progress of the training.
                (Default value = True)
            progress_options (dict, optional): Keyword arguments to pass to the default progression callback used
                in Poutyne (See :class:`~poutyne.ProgressionCallback` for the available arguments).
                (Default value = None, meaning default color setting and progress bar)

        Returns:
            Tuple ``(loss, metrics, pred_y)`` where specific elements are omitted if not
            applicable. If only loss is applicable, then it is returned as a float.

            ``metrics`` is a Numpy array of size ``n``, where ``n`` is the
            number of batch metrics plus the number of epoch metrics if ``n > 1``. If
            ``n == 1``, then ``metrics`` is a float. If ``n == 0``, the ``metrics`` is
            omitted. The first elements of ``metrics`` are the batch metrics and are
            followed by the epoch metrics. See the :func:`~Model.fit_generator()` method
            for examples with batch metrics and epoch metrics.

            If ``return_pred`` is True, ``pred_y`` is the list of the predictions
            of each batch with tensors converted into Numpy arrays. It is otherwise omitted.

        """
        if dataloader_kwargs is None:
            dataloader_kwargs = {}
        dataloader_kwargs = {'batch_size': batch_size, **dataloader_kwargs}

        generator = self._dataloader_from_data((x, y), dataloader_kwargs)
        return self.evaluate_generator(generator,
                                       steps=len(generator),
                                       return_pred=return_pred,
                                       concatenate_returns=True,
                                       callbacks=callbacks,
                                       verbose=verbose,
                                       progress_options=progress_options)

    def evaluate_dataset(self,
                         dataset,
                         *,
                         batch_size=32,
                         steps=None,
                         return_pred=False,
                         return_ground_truth=False,
                         concatenate_returns=True,
                         callbacks=None,
                         num_workers=0,
                         collate_fn=None,
                         dataloader_kwargs=None,
                         verbose=True,
                         progress_options: Union[dict, None] = None):
        """
        Computes the loss and the metrics of the network on batches of samples and optionally
        returns the predictions.

        Args:
            dataset (~torch.utils.data.Dataset): Dataset.
            batch_size (int): Number of samples given to the network at one time.
                (Default value = 32)
            steps (int, optional): Number of batches used for evaluation.
                (Defaults the number of steps needed to see the entire dataset)
            return_pred (bool, optional): Whether to return the predictions.
                (Default value = False)
            return_ground_truth (bool, optional): Whether to return the ground truths.
                (Default value = False)
            concatenate_returns (bool, optional): Whether to concatenate the predictions
                or the ground truths when returning them. (Default value = True)
            callbacks (List[~poutyne.Callback]): List of callbacks that will be called during
                testing. (Default value = None)
            num_workers (int, optional): how many subprocesses to use for data loading.
                ``0`` means that the data will be loaded in the main process.
                (Default value = 0)
            collate_fn (callable, optional): merges a list of samples to form a mini-batch of Tensor(s).
                Used when using batched loading from a map-style dataset.
            dataloader_kwargs (dict, optional): Keyword arguments to pass to the PyTorch dataloaders created
                internally.
            verbose (bool): Whether to display the progress of the training.
                (Default value = True)
            progress_options (dict, optional): Keyword arguments to pass to the default progression callback used
                in Poutyne (See :class:`~poutyne.ProgressionCallback` for the available arguments).
                (Default value = None, meaning default color setting and progress bar)

        Returns:
            Tuple ``(loss, metrics, pred_y)`` where specific elements are omitted if not
            applicable. If only loss is applicable, then it is returned as a float.

            ``metrics`` is a Numpy array of size ``n``, where ``n`` is the
            number of batch metrics plus the number of epoch metrics if ``n > 1``. If
            ``n == 1``, then ``metrics`` is a float. If ``n == 0``, the ``metrics`` is
            omitted. The first elements of ``metrics`` are the batch metrics and are
            followed by the epoch metrics. See the :func:`~Model.fit_generator()` method
            for examples with batch metrics and epoch metrics.

            If ``return_pred`` is True, ``pred_y`` is the list of the predictions
            of each batch with tensors converted into Numpy arrays. It is otherwise omitted.

        See:
            :class:`~torch.utils.data.DataLoader` for details on ``batch_size``, ``num_workers`` and ``collate_fn``.
        """
        if dataloader_kwargs is None:
            dataloader_kwargs = {}
        dataloader_kwargs = {
            'batch_size': batch_size,
            'num_workers': num_workers,
            'collate_fn': collate_fn,
            **dataloader_kwargs
        }

        generator = DataLoader(dataset, **dataloader_kwargs)
        return self.evaluate_generator(generator,
                                       steps=steps,
                                       return_pred=return_pred,
                                       return_ground_truth=return_ground_truth,
                                       concatenate_returns=concatenate_returns,
                                       callbacks=callbacks,
                                       verbose=verbose,
                                       progress_options=progress_options)

    def evaluate_generator(self,
                           generator,
                           *,
                           steps=None,
                           return_pred=False,
                           return_ground_truth=False,
                           concatenate_returns=True,
                           verbose=True,
                           progress_options: Union[dict, None] = None,
                           callbacks=None):
        # pylint: disable=too-many-locals
        """
        Computes the loss and the metrics of the network on batches of samples and optionaly returns
        the predictions.

        Args:
            generator: Generator-like object for the dataset. See the :func:`~Model.fit_generator()` method for
                details on the types of generators supported.
            steps (int, optional): Number of iterations done on ``generator``.
                (Defaults the number of steps needed to see the entire dataset)
            return_pred (bool, optional): Whether to return the predictions.
                (Default value = False)
            return_ground_truth (bool, optional): Whether to return the ground truths.
                (Default value = False)
            concatenate_returns (bool, optional): Whether to concatenate the predictions
                or the ground truths when returning them. (Default value = True)
            verbose (bool): Whether to display the progress of the training.
                (Default value = True)
            progress_options (dict, optional): Keyword arguments to pass to the default progression callback used
                in Poutyne (See :class:`~poutyne.ProgressionCallback` for the available arguments).
                (Default value = None, meaning default color setting and progress bar)
            callbacks (List[~poutyne.Callback]): List of callbacks that will be called during
                testing. (Default value = None)

        Returns:
            Tuple ``(loss, metrics, pred_y, true_y)`` where specific elements are
            omitted if not applicable. If only loss is applicable, then it is returned
            as a float.

            ``metrics`` is a Numpy array of size ``n``, where ``n`` is the
            number of batch metrics plus the number of epoch metrics if ``n > 1``. If
            ``n == 1``, then ``metrics`` is a float. If ``n == 0``, the ``metrics`` is
            omitted. The first elements of ``metrics`` are the batch metrics and are
            followed by the epoch metrics.

            If ``return_pred`` is True, ``pred_y`` is the predictions returned as in
            the :func:`predict_generator()` method. It is otherwise ommited.

            If ``return_ground_truth`` is True, ``true_y`` is the ground truths returned
            as in the :func:`predict_generator()` method. It is otherwise ommited.
        Example:
            With no metrics:

            .. code-block:: python

                model = Model(pytorch_network, optimizer, loss_function,
                              batch_metrics=None)
                loss = model.evaluate_generator(test_generator)

            With only one batch metric:

            .. code-block:: python

                model = Model(pytorch_network, optimizer, loss_function,
                              batch_metrics=[my_metric_fn])
                loss, my_metric = model.evaluate_generator(test_generator)

            With several batch metrics:

            .. code-block:: python

                model = Model(pytorch_network, optimizer, loss_function,
                              batch_metrics=[my_metric1_fn, my_metric2_fn])
                loss, (my_metric1, my_metric2) = model.evaluate_generator(test_generator)

            With one batch metric and one epoch metric:

            .. code-block:: python

                model = Model(pytorch_network, optimizer, loss_function,
                              batch_metrics=[my_metric_fn], epoch_metrics=[MyEpochMetricClass()])
                loss, (my_batch_metric, my__epoch_metric) = model.evaluate_generator(test_generator)

            With batch metrics and ``return_pred`` flag:

            .. code-block:: python

                model = Model(pytorch_network, optimizer, loss_function,
                              batch_metrics=[my_metric1_fn, my_metric2_fn])
                loss, (my_metric1, my_metric2), pred_y = model.evaluate_generator(
                    test_generator, return_pred=True
                )

            With batch metrics, ``return_pred`` and ``return_ground_truth`` flags:

            .. code-block:: python

                model = Model(pytorch_network, optimizer, loss_function,
                              batch_metrics=[my_metric1_fn, my_metric2_fn])
                loss, (my_metric1, my_metric2), pred_y, true_y = model.evaluate_generator(
                    test_generator, return_pred=True, return_ground_truth=True
                )
        """
        callbacks = [] if callbacks is None else callbacks

        if verbose:
            progress_options = {} if progress_options is None else progress_options
            callbacks = [ProgressionCallback(**progress_options)] + callbacks
        callback_list = CallbackList(callbacks)
        callback_list.set_model(self)

        if steps is None:
            steps = len(generator)
        step_iterator = StepIterator(generator, steps, self.batch_metrics_names, callback_list, mode="test")

        loss, batch_metrics, pred_y, true_y = self._validate(step_iterator,
                                                             return_pred=return_pred,
                                                             return_ground_truth=return_ground_truth)
        epoch_metrics = self._get_epoch_metrics()
        metrics = np.concatenate((batch_metrics, epoch_metrics))

        if return_pred and concatenate_returns:
            pred_y = _concat(pred_y)
        if return_ground_truth and concatenate_returns:
            true_y = _concat(true_y)

        res = self._format_return(loss, metrics, pred_y, return_pred, true_y, return_ground_truth)

        callback_list.on_test_end(res)

        return res

    def evaluate_on_batch(self, x, y, *, return_pred=False):
        """
        Computes the loss and the metrics of the network on a single batch of samples and optionally
        returns the predictions.

        Args:
            x: Input data as a batch.
            y: Target data as a batch.
            return_pred (bool, optional): Whether to return the predictions for ``batch``.
                (Default value = False)

        Returns:
            Tuple ``(loss, metrics, pred_y)`` where specific elements are omitted if not
            applicable. If only loss is applicable, then it is returned as a float.

            `metrics`` is a Numpy array of size ``n``, where ``n`` is the
            number of metrics if ``n > 1``. If ``n == 1``, then ``metrics`` is a
            float. If ``n == 0``, the ``metrics`` is omitted.

            If ``return_pred`` is True, ``pred_y`` is the list of the predictions
            of each batch with tensors converted into Numpy arrays. It is otherwise ommited.
        """
        with self._set_training_mode(False):
            loss, metrics, pred_y = self._compute_loss_and_metrics(x, y, return_pred=return_pred)
        return self._format_return(loss, metrics, pred_y, return_pred)

    def _validate(self, step_iterator, return_pred=False, return_ground_truth=False):
        pred_list = None
        true_list = None
        if return_pred:
            pred_list = []
        if return_ground_truth:
            true_list = []

        with self._set_training_mode(False):
            for step, (x, y) in step_iterator:
                step.loss, step.metrics, pred_y = self._compute_loss_and_metrics(x, y, return_pred=return_pred)
                if return_pred:
                    pred_list.append(pred_y)
                if return_ground_truth:
                    true_list.append(torch_to_numpy(y))

                step.size = self.get_batch_size(x, y)

        return step_iterator.loss, step_iterator.metrics, pred_list, true_list

    def _compute_loss_and_metrics(self, x, y, return_loss_tensor=False, return_pred=False):
        x, y = self.preprocess_input(x, y)
        if self.other_device is not None:
            pred_y = torch.nn.parallel.data_parallel(self.network, x, [self.device] + self.other_device)
        else:
            pred_y = self.network(*x)
        loss = self.loss_function(pred_y, y)
        if not return_loss_tensor:
            loss = float(loss)
        with torch.no_grad():
            metrics = self._compute_batch_metrics(pred_y, y)
            for epoch_metric in self.epoch_metrics:
                epoch_metric(pred_y, y)

        pred_y = torch_to_numpy(pred_y) if return_pred else None
        return loss, metrics, pred_y

    def _compute_batch_metrics(self, pred_y, y):
        metrics = [metric(pred_y, y) for metric in self.batch_metrics]
        return self._compute_metric_array(metrics, self.unflatten_batch_metrics_names)

    def _get_epoch_metrics(self):
        metrics = [epoch_metric.get_metric() for epoch_metric in self.epoch_metrics]
        for epoch_metric in self.epoch_metrics:
            epoch_metric.reset()
        return self._compute_metric_array(metrics, self.unflatten_epoch_metrics_names)

    def _compute_metric_array(self, metrics_list, names_list):

        def _get_metric(names, metrics):
            names = [names] if isinstance(names, str) else names
            values = None
            if (torch.is_tensor(metrics) or isinstance(metrics, np.ndarray)) and len(metrics.shape) == 0:
                values = [float(metrics)]
            elif isinstance(metrics, Mapping):
                values = [float(metrics[name]) for name in names]
            elif isinstance(metrics, Iterable):
                values = [float(metric) for metric in metrics]
            else:
                values = [float(metrics)]
            return values

        return np.array(
            [metric for names, metrics in zip(names_list, metrics_list) for metric in _get_metric(names, metrics)])

    def get_batch_size(self, x, y):
        """
        This method infers the batch size of a batch. Here is the inferring algorithm used to compute the
        batch size. ``x`` and ``y`` are tested in this order at each step of the inferring algorithm. If one
        step succeed for one of ``x`` or ``y``, the algorithm stops.

        - Step 1: if ``x`` or ``y`` is a tensor or a Numpy array, then the ``len()`` is returned.
        - Step 2: if ``x`` or ``y`` is a list or a tuple, then the ``len()`` of the first element is returned if it
          is a tensor or a Numpy array.
        - Step 3: if ``x`` or ``y`` is a dict, then the value for the key ``'batch_size'`` is returned if it is of
          integral type.
        - Step 4: if ``x`` or ``y`` is a dict, then the ``len()`` of the first element of ``.values()`` is returned
          if it is a tensor or a Numpy array.

        If inferring the batch size is not possible, the batch size is set to 1 and, thus, the computed
        loss and metrics at the end of each epoch is the mean of the batches' losses and metrics. In which
        case, a warning is also raised. To disable this warning, set

        .. code-block:: python

            from poutyne import warning_settings\n
            warning_settings['batch_size'] = 'ignore'\n\n

        Args:
            x: Input data as a batch.
            y: Target data as a batch.
        """

        def is_torch_or_numpy(v):
            return torch.is_tensor(v) or isinstance(v, np.ndarray)

        for v in [x, y]:
            if is_torch_or_numpy(v):
                return len(v)
        for v in [x, y]:
            if isinstance(v, (tuple, list)):
                if is_torch_or_numpy(v[0]):
                    return len(v[0])
        for v in [x, y]:
            if isinstance(v, dict):
                if 'batch_size' in v and isinstance(v['batch_size'], numbers.Integral):
                    return v['batch_size']
        for v in [x, y]:
            if isinstance(v, dict):
                first_value = list(v.values())[0]
                if is_torch_or_numpy(first_value):
                    return len(first_value)

        if warning_settings['batch_size'] == 'warn':
            warnings.warn("Inferring the batch size is not possible. Hence, "
                          "the batch size is set to 1 and, thus, the computed "
                          "loss and metrics at the end of each epoch is the "
                          "mean of the batches' losses and metrics. To disable "
                          "this warning, set\n"
                          "from poutyne import warning_settings\n"
                          "warning_settings['batch_size'] = 'ignore'\n\n"
                          "Here is the inferring algorithm used to compute the "
                          "batch size. 'x' and 'y' are tested in this order at "
                          "each step of the inferring algorithm. If one step "
                          "succeed for one of 'x' or 'y', the algorithm stops.\n\n"
                          "Step 1: if 'x' or 'y' is a tensor or a Numpy array, "
                          "then the 'len()' is returned.\n"
                          "Step 2: if 'x' or 'y' is a list or a tuple, then the "
                          "'len()' of the first element is returned if it is a "
                          "tensor or a Numpy array.\n"
                          "Step 3: if 'x' or 'y' is a dict, then the value for "
                          "the key 'batch_size' is returned if it is of integral "
                          "type.\n"
                          "Step 4: if 'x' or 'y' is a dict, then the 'len()' of "
                          "the first element of '.values()' is returned if it is a "
                          "tensor or a Numpy array.\n")
        return 1

    def load_weights(self, f):
        """
        Loads the weights saved using the :func:`torch.save()` method or the :func:`save_weights()` method
        of this class. Contrary to :func:`torch.load()`, the weights are not transfered to the device
        from which they were saved from. In other words, the PyTorch module will stay on the same
        device it already is on.

        Args:
            f: File-like object (has to implement fileno that returns a file descriptor) or string
                containing a file name.
        """
        self.set_weights(torch.load(f, map_location='cpu'))

    def save_weights(self, f):
        """
        Saves the weights of the current network.

        Args:
            f: File-like object (has to implement fileno that returns a file descriptor) or string
                containing a file name.
        """
        torch.save(self.network.state_dict(), f)

    def load_optimizer_state(self, f):
        """
        Loads the optimizer state saved using the :func:`torch.save()` method or the
        :func:`save_optimizer_state()` method of this class.

        Args:
            f: File-like object (has to implement fileno that returns a file descriptor) or string
                containing a file name.
        """
        self.optimizer.load_state_dict(torch.load(f, map_location='cpu'))

    def save_optimizer_state(self, f):
        """
        Saves the state of the current optimizer.

        Args:
            f: File-like object (has to implement fileno that returns a file descriptor) or string
                containing a file name.
        """
        torch.save(self.optimizer.state_dict(), f)

    def _transfer_optimizer_state_to_right_device(self):
        if self.optimizer is None:
            return

        # Since the optimizer state is loaded on CPU, it will crash when the optimizer will receive
        # gradient for parameters not on CPU. Thus, for each parameter, we transfer its state in the
        # optimizer on the same device as the parameter itself just before starting the
        # optimization.
        for group in self.optimizer.param_groups:
            for p in group['params']:
                if p in self.optimizer.state:
                    for _, v in self.optimizer.state[p].items():
                        if torch.is_tensor(v) and p.device != v.device:
                            v.data = v.data.to(p.device)

    def _get_named_optimizer_attrs(self):
        param_to_name = {param: name for name, param in self.network.named_parameters()}

        param_name_groups = []
        for group in self.optimizer.param_groups:
            param_name_groups.append([param_to_name[param] for param in group['params']])

        named_state = {param_to_name[param]: state for param, state in self.optimizer.state.items()}

        return param_name_groups, named_state

    def _set_named_optimizer_attrs(self, param_name_groups, named_state):
        name_to_param = dict(self.network.named_parameters())

        for param_name_group, optim_group in zip(param_name_groups, self.optimizer.param_groups):
            optim_group['params'] = [
                name_to_param[param_name] if optim_param is not name_to_param[param_name] else optim_param
                for param_name, optim_param in zip(param_name_group, optim_group['params'])
            ]

        self.optimizer.state = defaultdict(dict, {name_to_param[name]: state for name, state in named_state})

    @contextlib.contextmanager
    def _update_optim_device(self):
        if self.optimizer is None:
            yield
            return

        param_name_groups, named_state = self._get_named_optimizer_attrs()
        try:
            yield
        finally:
            self._set_named_optimizer_attrs(param_name_groups, named_state)

    def get_weights(self):
        """
        Returns a dictionary containing the parameters of the network. The tensors are just
        references to the parameters. To get copies of the weights, see the :func:`get_weight_copies()`
        method.
        """
        return self.network.state_dict()

    def get_weight_copies(self):
        """
        Returns a dictionary containing copies of the parameters of the network.
        """
        weights = self.get_weights()
        for k in weights.keys():
            weights[k] = weights[k].cpu().clone()
        return weights

    def set_weights(self, weights):
        """
        Modifies the weights of the network with the given weights.

        Args:
            weights (dict): Weights returned by either :func:`get_weights()` or :func:`get_weight_copies()`.
        """
        self.network.load_state_dict(weights)

    def cuda(self, *args, **kwargs):
        """
        Tranfers the network on the GPU. The arguments are passed to the :meth:`torch.nn.Module.cuda()` method.
        Notice that the device is saved so that the batches can send to the right device before passing it to
        the network.

        Note:
            PyTorch optimizers assume that the parameters have been transfered to the right device
            before their creations. Furthermore, future versions of PyTorch will no longer modify
            the parameters of a PyTorch module in-place when transferring them to another device.
            See this `issue <https://github.com/pytorch/pytorch/issues/7844>`_ and this
            `pull request <https://github.com/pytorch/pytorch/pull/21613>`_ for details.

            Since Poutyne supposes that the optimizer has been initialized before the Poutyne Model,
            necessarily the parameters are not guaranteed to be in sync with those contained in the
            optimizer once the PyTorch module is transferred to another device. Thus, this method
            takes care of this inconsistency by updating the parameters inside the optimizer.

        Returns:
            `self`.
        """
        with self._update_optim_device():
            self.network.cuda(*args, **kwargs)

        # Assuming the PyTorch module has at least one parameter.
        self.device = next(self.network.parameters()).device
        self.other_device = None

        self._transfer_loss_and_metrics_modules_to_right_device()

        return self

    def cpu(self, *args, **kwargs):
        """
        Tranfers the network on the CPU. The arguments are passed to the :meth:`torch.nn.Module.cpu()`
        method. Notice that the device is saved so that the batches can send to the right device
        before passing it to the network.

        Note:
            PyTorch optimizers assume that the parameters have been transfered to the right device
            before their creations. Furthermore, future versions of PyTorch will no longer modify
            the parameters of a PyTorch module in-place when transferring them to another device.
            See this `issue <https://github.com/pytorch/pytorch/issues/7844>`_ and this
            `pull request <https://github.com/pytorch/pytorch/pull/21613>`_ for details.

            Since Poutyne supposes that the optimizer has been initialized before the Poutyne Model,
            necessarily the parameters are not guaranteed to be in sync with those contained in the
            optimizer once the PyTorch module is transferred to another device. Thus, this method
            takes care of this inconsistency by updating the parameters inside the optimizer.

        Returns:
            `self`.
        """
        with self._update_optim_device():
            self.network.cpu(*args, **kwargs)

        # Assuming the PyTorch module has at least one parameter.
        self.device = next(self.network.parameters()).device
        self.other_device = None

        self._transfer_loss_and_metrics_modules_to_right_device()

        return self

    def to(self, device):
        """
        Transfer the network on the specified device. The device is saved so that the batches can
        send to the right device before passing it to the network. One could also use multi GPUs by
        using either a list of devices or "all" to take all the available devices. In both cases,
        the training loop will use the `~torch.nn.parallel.data_parallel()` function for single
        node multi GPUs parallel process and the main device is the first device.

        Note:
            PyTorch optimizers assume that the parameters have been transferred to the right device
            before their creations. Furthermore, future versions of PyTorch will no longer modify
            the parameters of a PyTorch module in-place when transferring them to another device.
            See this `issue <https://github.com/pytorch/pytorch/issues/7844>`_ and this
            `pull request <https://github.com/pytorch/pytorch/pull/21613>`_ for details.

            Since Poutyne supposes that the optimizer has been initialized before the Poutyne Model,
            necessarily the parameters are not guaranteed to be in sync with those contained in the
            optimizer once the PyTorch module is transferred to another device. Thus, this method
            takes care of this inconsistency by updating the parameters inside the optimizer.

        Args:
            device (Union[torch.torch.device, List[torch.torch.device]]): The device to which the network is sent or
            the list of device to which the network is sent.

        Returns:
            `self`.
        """
        self.other_device = None
        if isinstance(device, List) or device == "all":
            if device == "all":
                device = [f"cuda:{device}" for device in range(torch.cuda.device_count())]
            self.device = device[0]
            if len(device) > 1:  # case where we use all when having only one GPU or using a list of one device
                self.other_device = device[1:]
        else:
            self.device = device

        with self._update_optim_device():
            self.network.to(self.device)
        self._transfer_loss_and_metrics_modules_to_right_device()
        return self

    def _transfer_loss_and_metrics_modules_to_right_device(self):
        if isinstance(self.loss_function, torch.nn.Module):
            self.loss_function.to(self.device)

        for metric in self.batch_metrics + self.epoch_metrics:
            if isinstance(metric, torch.nn.Module):
                metric.to(self.device)

        return self<|MERGE_RESOLUTION|>--- conflicted
+++ resolved
@@ -637,7 +637,7 @@
         else:
             x = self._process_input(x)
 
-        x = x if isinstance(x, (tuple, list)) else (x, )
+        x = x if isinstance(x, (tuple, list)) else (x,)
 
         return (x, y) if y is not None else x
 
@@ -674,15 +674,15 @@
 
     def _format_return(self, loss, metrics, pred_y, return_pred, true_y=None, return_ground_truth=False):
         # pylint: disable=too-many-arguments
-        ret = (loss, )
-
-        ret += tuple(metrics.tolist()) if len(metrics) <= 1 else (metrics, )
+        ret = (loss,)
+
+        ret += tuple(metrics.tolist()) if len(metrics) <= 1 else (metrics,)
 
         if return_pred:
-            ret += (pred_y, )
+            ret += (pred_y,)
 
         if return_ground_truth:
-            ret += (true_y, )
+            ret += (true_y,)
 
         return ret[0] if len(ret) == 1 else ret
 
@@ -707,7 +707,7 @@
             dataloader_kwargs = {}
         dataloader_kwargs = {'batch_size': batch_size, **dataloader_kwargs}
 
-        x = x if isinstance(x, (tuple, list)) else (x, )
+        x = x if isinstance(x, (tuple, list)) else (x,)
         generator = self._dataloader_from_data(x, dataloader_kwargs)
         return self.predict_generator(generator, concatenate_returns=True)
 
@@ -805,7 +805,6 @@
             x = self.preprocess_input(x)
             return torch_to_numpy(self.network(*x))
 
-<<<<<<< HEAD
     def evaluate(self,
                  x,
                  y,
@@ -815,10 +814,7 @@
                  callbacks=None,
                  verbose=True,
                  progress_options: Union[dict, None] = None,
-                 **dataloader_kwargs):
-=======
-    def evaluate(self, x, y, *, batch_size=32, return_pred=False, callbacks=None, dataloader_kwargs=None):
->>>>>>> 60b32f78
+                 dataloader_kwargs=None):
         """
         Computes the loss and the metrics of the network on batches of samples and optionally
         returns the predictions.
