--- conflicted
+++ resolved
@@ -202,10 +202,7 @@
             initial_epoch=1,
             verbose=True,
             coloring=True,
-<<<<<<< HEAD
             progress_bar=True,
-=======
->>>>>>> ca73e0a0
             callbacks=None):
         # pylint: disable=line-too-long, too-many-locals
         """
@@ -247,18 +244,15 @@
             coloring (Union[bool, Dict], optional): If bool, whether to display the progress of the training with
                 default colors highlighting.
                 If Dict, the field and the color to use as colorama <https://pypi.org/project/colorama/>`_ . The fields
-<<<<<<< HEAD
                 are text_color, ratio_color, metric_value_color, time_color and progress_bar_color.
                 In both case, will be ignore if verbose is set to False.
                 (Default value = True)
             progress_bar (bool): Whether or not to display a progress bar showing the epoch progress.
                 Will be ignore if verbose is set to False.
                 (Default value = True)
-=======
                 are text_color, ratio_color, metric_value_color and time_color.
                 In both case, will be ignore if verbose is set to False.
                 (Default value = True)
->>>>>>> ca73e0a0
             callbacks (List[~poutyne.framework.callbacks.Callback]): List of callbacks that will be called
                 during training.
                 (Default value = None)
@@ -299,10 +293,7 @@
                                   initial_epoch=initial_epoch,
                                   verbose=verbose,
                                   coloring=coloring,
-<<<<<<< HEAD
                                   progress_bar=progress_bar,
-=======
->>>>>>> ca73e0a0
                                   callbacks=callbacks)
 
     def _dataloader_from_data(self, args, batch_size):
@@ -322,10 +313,7 @@
                       initial_epoch=1,
                       verbose=True,
                       coloring=True,
-<<<<<<< HEAD
                       progress_bar=True,
-=======
->>>>>>> ca73e0a0
                       callbacks=None):
         # pylint: disable=line-too-long
         """
@@ -374,16 +362,13 @@
             coloring (Union[bool, Dict], optional): If bool, whether to display the progress of the training with
                 default colors highlighting.
                 If Dict, the field and the color to use as colorama <https://pypi.org/project/colorama/>`_ . The fields
-<<<<<<< HEAD
                 are text_color, ratio_color, metric_value_color, time_color and progress_bar_color.
                 In both case, will be ignore if verbose is set to False.
                 (Default value = True)
             progress_bar (bool): Whether or not to display a progress bar showing the epoch progress.
                 Will be ignore if verbose is set to False.
-=======
                 are text_color, ratio_color, metric_value_color and time_color.
                 In both case, will be ignore if verbose is set to False.
->>>>>>> ca73e0a0
                 (Default value = True)
             callbacks (List[~poutyne.framework.callbacks.Callback]): List of callbacks that will be called during
                 training. (Default value = None)
@@ -417,11 +402,7 @@
         callbacks = [] if callbacks is None else callbacks
 
         if verbose:
-<<<<<<< HEAD
             callbacks = [ProgressionCallback(coloring=coloring, progress_bar=progress_bar)] + callbacks
-=======
-            callbacks = [ProgressionCallback(coloring=coloring)] + callbacks
->>>>>>> ca73e0a0
         callback_list = CallbackList(callbacks)
         callback_list.set_model(self)
 
@@ -580,15 +561,15 @@
 
     def _format_return(self, loss, metrics, pred_y, return_pred, true_y=None, return_ground_truth=False):
         # pylint: disable=too-many-arguments
-        ret = (loss, )
-
-        ret += tuple(metrics.tolist()) if len(metrics) <= 1 else (metrics, )
+        ret = (loss,)
+
+        ret += tuple(metrics.tolist()) if len(metrics) <= 1 else (metrics,)
 
         if return_pred:
-            ret += (pred_y, )
+            ret += (pred_y,)
 
         if return_ground_truth:
-            ret += (true_y, )
+            ret += (true_y,)
 
         return ret[0] if len(ret) == 1 else ret
 
@@ -607,7 +588,7 @@
         Returns:
             Numpy arrays of the predictions.
         """
-        x = x if isinstance(x, (tuple, list)) else (x, )
+        x = x if isinstance(x, (tuple, list)) else (x,)
         generator = self._dataloader_from_data(x, batch_size=batch_size)
         return self.predict_generator(generator, concatenate_returns=True)
 
@@ -649,7 +630,7 @@
         with self._set_training_mode(False):
             for _, x in _get_step_iterator(steps, generator):
                 x = self._process_input(x)
-                x = x if isinstance(x, (tuple, list)) else (x, )
+                x = x if isinstance(x, (tuple, list)) else (x,)
                 pred_y.append(torch_to_numpy(self.network(*x)))
         if concatenate_returns:
             return _concat(pred_y)
@@ -667,7 +648,7 @@
         """
         with self._set_training_mode(False):
             x = self._process_input(x)
-            x = x if isinstance(x, (tuple, list)) else (x, )
+            x = x if isinstance(x, (tuple, list)) else (x,)
             return torch_to_numpy(self.network(*x))
 
     def evaluate(self, x, y, *, batch_size=32, return_pred=False, callbacks=None):
@@ -905,7 +886,7 @@
 
     def _compute_loss_and_metrics(self, x, y, return_loss_tensor=False, return_pred=False):
         x, y = self._process_input(x, y)
-        x = x if isinstance(x, (list, tuple)) else (x, )
+        x = x if isinstance(x, (list, tuple)) else (x,)
         pred_y = self.network(*x)
         loss = self.loss_function(pred_y, y)
         if not return_loss_tensor:
