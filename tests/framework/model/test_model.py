# pylint: disable=too-many-locals,too-many-lines

import warnings
from collections import OrderedDict
from math import ceil
from tempfile import TemporaryDirectory
from unittest import skipIf, main
from unittest.mock import MagicMock, ANY

import numpy as np
import torch
import torch.nn as nn
import torch.nn.functional as F
from torch.utils.data import DataLoader, random_split, Dataset

from poutyne import Model, warning_settings, TensorDataset
from tests.framework.tools import some_data_tensor_generator, SomeConstantEpochMetric, some_batch_metric_1, \
    some_batch_metric_2, repeat_batch_metric, some_metric_1_value, some_metric_2_value, repeat_batch_metric_value, \
    some_constant_epoch_metric_value, SomeEpochMetric
from .base import ModelFittingTestCase

try:
    from torchvision.datasets import MNIST
    from torchvision.transforms import ToTensor
except ImportError:
    MNIST = None

warning_settings['concatenate_returns'] = 'ignore'


def some_ndarray_generator(batch_size):
    while True:
        x = np.random.rand(batch_size, 1).astype(np.float32)
        y = np.random.rand(batch_size, 1).astype(np.float32)
        yield x, y


def some_mocked_optimizer():
    optim = MagicMock()

    return optim


class SomeDataGeneratorUsingStopIteration:

    def __init__(self, batch_size, length):
        self.batch_size = batch_size
        self.length = length

    def __iter__(self):
        return ((np.random.rand(self.batch_size, 1).astype(np.float32), np.random.rand(self.batch_size,
                                                                                       1).astype(np.float32))
                for _ in range(self.length))


class SomeDataGeneratorWithLen:

    def __init__(self, batch_size, length, num_missing_samples):
        self.batch_size = batch_size
        self.length = length
        self.num_generator_called = 0
        self.x = torch.rand(length * batch_size - num_missing_samples, 1)
        self.y = torch.rand(length * batch_size - num_missing_samples, 1)

    def __len__(self):
        return self.length

    def __iter__(self):
        return self

    def __next__(self):
        start_idx = self.num_generator_called * self.batch_size
        end_idx = (self.num_generator_called + 1) * self.batch_size
        x = self.x[start_idx:end_idx]
        y = self.y[start_idx:end_idx]
        self.num_generator_called += 1
        if self.num_generator_called == self.length:
            self.num_generator_called = 0
        return x, y


class IterableMock:

    def __init__(self, iterable):
        self.iterable = iterable
        self.iter = None
        self.calls = []

    def __iter__(self):
        self.calls.append('__iter__')
        self.iter = iter(self.iterable)
        return self

    def __next__(self):
        self.calls.append('__next__')
        return next(self.iter)

    def __len__(self):
        self.calls.append('__len__')
        return len(self.iterable)


class ModelTest(ModelFittingTestCase):
    # pylint: disable=too-many-public-methods

    def setUp(self):
        super().setUp()
        torch.manual_seed(42)
        self.pytorch_network = nn.Linear(1, 1)
        self.loss_function = nn.MSELoss()
        self.optimizer = torch.optim.SGD(self.pytorch_network.parameters(), lr=1e-3)
        self.batch_metrics = [
            some_batch_metric_1, ('custom_name', some_batch_metric_2), repeat_batch_metric, repeat_batch_metric
        ]
        self.batch_metrics_names = [
            'some_batch_metric_1', 'custom_name', 'repeat_batch_metric1', 'repeat_batch_metric2'
        ]
        self.batch_metrics_values = [
            some_metric_1_value, some_metric_2_value, repeat_batch_metric_value, repeat_batch_metric_value
        ]
        self.epoch_metrics = [SomeConstantEpochMetric()]
        self.epoch_metrics_names = ['some_constant_epoch_metric']
        self.epoch_metrics_values = [some_constant_epoch_metric_value]

        self.model = Model(self.pytorch_network,
                           self.optimizer,
                           self.loss_function,
                           batch_metrics=self.batch_metrics,
                           epoch_metrics=self.epoch_metrics)

    def test_fitting_tensor_generator(self):
        train_generator = some_data_tensor_generator(ModelTest.batch_size)
        valid_generator = some_data_tensor_generator(ModelTest.batch_size)
        logs = self.model.fit_generator(train_generator,
                                        valid_generator,
                                        epochs=ModelTest.epochs,
                                        steps_per_epoch=ModelTest.steps_per_epoch,
                                        validation_steps=ModelTest.steps_per_epoch,
                                        callbacks=[self.mock_callback])
        params = {
            'epochs': ModelTest.epochs,
            'steps': ModelTest.steps_per_epoch,
            'valid_steps': ModelTest.steps_per_epoch
        }
        self._test_callbacks_train(params, logs, valid_steps=ModelTest.steps_per_epoch)

    def test_fitting_without_valid_generator(self):
        train_generator = some_data_tensor_generator(ModelTest.batch_size)
        logs = self.model.fit_generator(train_generator,
                                        None,
                                        epochs=ModelTest.epochs,
                                        steps_per_epoch=ModelTest.steps_per_epoch,
                                        callbacks=[self.mock_callback])
        params = {'epochs': ModelTest.epochs, 'steps': ModelTest.steps_per_epoch}
        self._test_callbacks_train(params, logs, has_valid=False)

    def test_correct_optim_calls_1_batch_per_step(self):
        train_generator = some_data_tensor_generator(ModelTest.batch_size)

        mocked_optimizer = some_mocked_optimizer()
        mocked_optim_model = Model(self.pytorch_network,
                                   mocked_optimizer,
                                   self.loss_function,
                                   batch_metrics=self.batch_metrics,
                                   epoch_metrics=self.epoch_metrics)
        mocked_optim_model.fit_generator(train_generator, None, epochs=1, steps_per_epoch=1, batches_per_step=1)

        self.assertEqual(1, mocked_optimizer.step.call_count)
        self.assertEqual(1, mocked_optimizer.zero_grad.call_count)

    def test_correct_optim_calls__valid_n_batches_per_step(self):
        n_batches = 5
        items_per_batch = int(ModelTest.batch_size / n_batches)

        x = torch.rand(n_batches, items_per_batch, 1)
        y = torch.rand(n_batches, items_per_batch, 1)

        mocked_optimizer = some_mocked_optimizer()
        mocked_optim_model = Model(self.pytorch_network,
                                   mocked_optimizer,
                                   self.loss_function,
                                   batch_metrics=self.batch_metrics,
                                   epoch_metrics=self.epoch_metrics)
        mocked_optim_model.fit_generator(list(zip(x, y)), None, epochs=1, batches_per_step=n_batches)

        self.assertEqual(1, mocked_optimizer.step.call_count)
        self.assertEqual(1, mocked_optimizer.zero_grad.call_count)

    def test_fitting_generator_n_batches_per_step(self):
        total_batch_size = 6

        x = torch.rand(1, total_batch_size, 1)
        y = torch.rand(1, total_batch_size, 1)

        initial_params = self.model.get_weight_copies()

        self.model.fit_generator(list(zip(x, y)), None, epochs=1, batches_per_step=1)

        expected_params = list(self.model.get_weight_copies().values())

        for mini_batch_size in [1, 2, 5]:
            self.model.set_weights(initial_params)

            n_batches_per_step = int(total_batch_size / mini_batch_size)

            x.resize_((n_batches_per_step, mini_batch_size, 1))
            y.resize_((n_batches_per_step, mini_batch_size, 1))

            self.model.fit_generator(list(zip(x, y)), None, epochs=1, batches_per_step=n_batches_per_step)

            returned_params = list(self.model.get_weight_copies().values())

            np.testing.assert_almost_equal(returned_params, expected_params, decimal=4)

    def test_fitting_generator_n_batches_per_step_higher_than_num_batches(self):
        total_batch_size = 6

        x = torch.rand(1, total_batch_size, 1)
        y = torch.rand(1, total_batch_size, 1)

        initial_params = self.model.get_weight_copies()

        self.model.fit_generator(list(zip(x, y)), None, epochs=1, batches_per_step=1)

        expected_params = list(self.model.get_weight_copies().values())

        self.model.set_weights(initial_params)

        self.model.fit_generator(list(zip(x, y)), None, epochs=1, batches_per_step=2)

        returned_params = list(self.model.get_weight_copies().values())

        np.testing.assert_almost_equal(returned_params, expected_params, decimal=4)

    def test_fitting_generator_n_batches_per_step_uneven_batches(self):
        total_batch_size = 6

        x = torch.rand(1, total_batch_size, 1)
        y = torch.rand(1, total_batch_size, 1)

        initial_params = self.model.get_weight_copies()

        self.model.fit_generator(list(zip(x, y)), None, epochs=1, batches_per_step=1)

        expected_params = list(self.model.get_weight_copies().values())

        x.squeeze_(dim=0)
        y.squeeze_(dim=0)

        uneven_chunk_sizes = [4, 5]

        for chunk_size in uneven_chunk_sizes:
            self.model.set_weights(initial_params)

            splitted_x = x.split(chunk_size)
            splitted_y = y.split(chunk_size)

            n_batches_per_step = ceil(total_batch_size / chunk_size)

            self.model.fit_generator(list(zip(splitted_x, splitted_y)),
                                     None,
                                     epochs=1,
                                     batches_per_step=n_batches_per_step)

            returned_params = list(self.model.get_weight_copies().values())

            np.testing.assert_almost_equal(returned_params, expected_params, decimal=4)

    def test_fitting_ndarray_generator(self):
        train_generator = some_ndarray_generator(ModelTest.batch_size)
        valid_generator = some_ndarray_generator(ModelTest.batch_size)
        logs = self.model.fit_generator(train_generator,
                                        valid_generator,
                                        epochs=ModelTest.epochs,
                                        steps_per_epoch=ModelTest.steps_per_epoch,
                                        validation_steps=ModelTest.steps_per_epoch,
                                        callbacks=[self.mock_callback])
        params = {
            'epochs': ModelTest.epochs,
            'steps': ModelTest.steps_per_epoch,
            'valid_steps': ModelTest.steps_per_epoch
        }
        self._test_callbacks_train(params, logs, valid_steps=ModelTest.steps_per_epoch)

    def test_fitting_with_data_loader(self):
        train_real_steps_per_epoch = 30
        train_batch_size = ModelTest.batch_size
        train_final_batch_missing_samples = 7
        train_size = train_real_steps_per_epoch * train_batch_size - \
                     train_final_batch_missing_samples
        train_x = torch.rand(train_size, 1)
        train_y = torch.rand(train_size, 1)
        train_dataset = TensorDataset(train_x, train_y)
        train_generator = DataLoader(train_dataset, train_batch_size)

        valid_real_steps_per_epoch = 10
        valid_batch_size = 15
        valid_final_batch_missing_samples = 3
        valid_size = valid_real_steps_per_epoch * valid_batch_size - \
                     valid_final_batch_missing_samples
        valid_x = torch.rand(valid_size, 1)
        valid_y = torch.rand(valid_size, 1)
        valid_dataset = TensorDataset(valid_x, valid_y)
        valid_generator = DataLoader(valid_dataset, valid_batch_size)

        logs = self.model.fit_generator(train_generator,
                                        valid_generator,
                                        epochs=ModelTest.epochs,
                                        steps_per_epoch=None,
                                        validation_steps=None,
                                        callbacks=[self.mock_callback])
        params = {
            'epochs': ModelTest.epochs,
            'steps': train_real_steps_per_epoch,
            'valid_steps': valid_real_steps_per_epoch
        }
        self._test_callbacks_train(params, logs)

    def test_fitting_generator_calls(self):
        train_real_steps_per_epoch = 30
        train_batch_size = ModelTest.batch_size
        train_final_batch_missing_samples = 7
        train_size = train_real_steps_per_epoch * train_batch_size - \
                     train_final_batch_missing_samples
        train_x = torch.rand(train_size, 1)
        train_y = torch.rand(train_size, 1)
        train_dataset = TensorDataset(train_x, train_y)
        train_generator = DataLoader(train_dataset, train_batch_size)

        valid_real_steps_per_epoch = 10
        valid_batch_size = 15
        valid_final_batch_missing_samples = 3
        valid_size = valid_real_steps_per_epoch * valid_batch_size - \
                     valid_final_batch_missing_samples
        valid_x = torch.rand(valid_size, 1)
        valid_y = torch.rand(valid_size, 1)
        valid_dataset = TensorDataset(valid_x, valid_y)
        valid_generator = DataLoader(valid_dataset, valid_batch_size)

        mock_train_generator = IterableMock(train_generator)
        mock_valid_generator = IterableMock(valid_generator)
        self.model.fit_generator(mock_train_generator, mock_valid_generator, epochs=ModelTest.epochs)
        expected_train_calls = ['__len__'] + \
                               (['__iter__'] + ['__next__'] * train_real_steps_per_epoch) * ModelTest.epochs
        expected_valid_calls = ['__len__'] + \
                               (['__iter__'] + ['__next__'] * valid_real_steps_per_epoch) * ModelTest.epochs
        self.assertEqual(mock_train_generator.calls, expected_train_calls)
        self.assertEqual(mock_valid_generator.calls, expected_valid_calls)

    def test_fitting_generator_calls_with_longer_validation_set(self):
        train_real_steps_per_epoch = 30
        train_batch_size = ModelTest.batch_size
        train_final_batch_missing_samples = 7
        train_size = train_real_steps_per_epoch * train_batch_size - \
                     train_final_batch_missing_samples
        train_x = torch.rand(train_size, 1)
        train_y = torch.rand(train_size, 1)
        train_dataset = TensorDataset(train_x, train_y)
        train_generator = DataLoader(train_dataset, train_batch_size)

        valid_real_steps_per_epoch = 40
        valid_batch_size = 15
        valid_final_batch_missing_samples = 3
        valid_size = valid_real_steps_per_epoch * valid_batch_size - \
                     valid_final_batch_missing_samples
        valid_x = torch.rand(valid_size, 1)
        valid_y = torch.rand(valid_size, 1)
        valid_dataset = TensorDataset(valid_x, valid_y)
        valid_generator = DataLoader(valid_dataset, valid_batch_size)

        mock_train_generator = IterableMock(train_generator)
        mock_valid_generator = IterableMock(valid_generator)
        self.model.fit_generator(mock_train_generator, mock_valid_generator, epochs=ModelTest.epochs)
        expected_train_calls = ['__len__'] + \
                               (['__iter__'] + ['__next__'] * train_real_steps_per_epoch) * ModelTest.epochs
        expected_valid_calls = ['__len__'] + \
                               (['__iter__'] + ['__next__'] * valid_real_steps_per_epoch) * ModelTest.epochs
        self.assertEqual(mock_train_generator.calls, expected_train_calls)
        self.assertEqual(mock_valid_generator.calls, expected_valid_calls)

    def test_fitting_with_tensor(self):
        train_real_steps_per_epoch = 30
        train_batch_size = ModelTest.batch_size
        train_final_batch_missing_samples = 7
        train_size = train_real_steps_per_epoch * train_batch_size - \
                     train_final_batch_missing_samples
        train_x = torch.rand(train_size, 1)
        train_y = torch.rand(train_size, 1)

        valid_real_steps_per_epoch = 10
        # valid_batch_size will be the same as train_batch_size in the fit method.
        valid_batch_size = train_batch_size
        valid_final_batch_missing_samples = 3
        valid_size = valid_real_steps_per_epoch * valid_batch_size - \
                     valid_final_batch_missing_samples
        valid_x = torch.rand(valid_size, 1)
        valid_y = torch.rand(valid_size, 1)

        logs = self.model.fit(train_x,
                              train_y,
                              validation_data=(valid_x, valid_y),
                              epochs=ModelTest.epochs,
                              batch_size=train_batch_size,
                              steps_per_epoch=None,
                              validation_steps=None,
                              callbacks=[self.mock_callback])
        params = {
            'epochs': ModelTest.epochs,
            'steps': train_real_steps_per_epoch,
            'valid_steps': valid_real_steps_per_epoch
        }
        self._test_callbacks_train(params, logs)

    def test_fitting_with_np_array(self):
        train_real_steps_per_epoch = 30
        train_batch_size = ModelTest.batch_size
        train_final_batch_missing_samples = 7
        train_size = train_real_steps_per_epoch * train_batch_size - \
                     train_final_batch_missing_samples
        train_x = np.random.rand(train_size, 1).astype(np.float32)
        train_y = np.random.rand(train_size, 1).astype(np.float32)

        valid_real_steps_per_epoch = 10
        # valid_batch_size will be the same as train_batch_size in the fit method.
        valid_batch_size = train_batch_size
        valid_final_batch_missing_samples = 3
        valid_size = valid_real_steps_per_epoch * valid_batch_size - \
                     valid_final_batch_missing_samples
        valid_x = np.random.rand(valid_size, 1).astype(np.float32)
        valid_y = np.random.rand(valid_size, 1).astype(np.float32)

        logs = self.model.fit(train_x,
                              train_y,
                              validation_data=(valid_x, valid_y),
                              epochs=ModelTest.epochs,
                              batch_size=train_batch_size,
                              steps_per_epoch=None,
                              validation_steps=None,
                              callbacks=[self.mock_callback])
        params = {
            'epochs': ModelTest.epochs,
            'steps': train_real_steps_per_epoch,
            'valid_steps': valid_real_steps_per_epoch
        }
        self._test_callbacks_train(params, logs)

    def test_fitting_with_generator_with_len(self):
        train_real_steps_per_epoch = 30
        train_generator = SomeDataGeneratorWithLen(batch_size=ModelTest.batch_size,
                                                   length=train_real_steps_per_epoch,
                                                   num_missing_samples=7)
        valid_real_steps_per_epoch = 10
        valid_generator = SomeDataGeneratorWithLen(batch_size=15,
                                                   length=valid_real_steps_per_epoch,
                                                   num_missing_samples=3)
        logs = self.model.fit_generator(train_generator,
                                        valid_generator,
                                        epochs=ModelTest.epochs,
                                        steps_per_epoch=None,
                                        validation_steps=None,
                                        callbacks=[self.mock_callback])
        params = {
            'epochs': ModelTest.epochs,
            'steps': train_real_steps_per_epoch,
            'valid_steps': valid_real_steps_per_epoch
        }
        self._test_callbacks_train(params, logs)

    def test_fitting_with_generator_with_stop_iteration(self):
        train_real_steps_per_epoch = 30
        train_generator = SomeDataGeneratorUsingStopIteration(batch_size=ModelTest.batch_size,
                                                              length=train_real_steps_per_epoch)
        valid_generator = SomeDataGeneratorUsingStopIteration(batch_size=15, length=10)
        logs = self.model.fit_generator(train_generator,
                                        valid_generator,
                                        epochs=ModelTest.epochs,
                                        steps_per_epoch=None,
                                        validation_steps=None,
                                        callbacks=[self.mock_callback])
        params = {'epochs': ModelTest.epochs, 'steps': None}
        self._test_callbacks_train(params, logs, steps=train_real_steps_per_epoch)

    def test_tensor_train_on_batch(self):
        x = torch.rand(ModelTest.batch_size, 1)
        y = torch.rand(ModelTest.batch_size, 1)
        loss, metrics = self.model.train_on_batch(x, y)
        self.assertEqual(type(loss), float)
        self.assertEqual(type(metrics), np.ndarray)
        self.assertEqual(metrics.tolist(), self.batch_metrics_values)

    def test_train_on_batch_with_pred(self):
        x = torch.rand(ModelTest.batch_size, 1)
        y = torch.rand(ModelTest.batch_size, 1)
        loss, metrics, pred_y = self.model.train_on_batch(x, y, return_pred=True)
        self.assertEqual(type(loss), float)
        self.assertEqual(type(metrics), np.ndarray)
        self.assertEqual(metrics.tolist(), self.batch_metrics_values)
        self.assertEqual(pred_y.shape, (ModelTest.batch_size, 1))

    def test_ndarray_train_on_batch(self):
        x = np.random.rand(ModelTest.batch_size, 1).astype(np.float32)
        y = np.random.rand(ModelTest.batch_size, 1).astype(np.float32)
        loss, metrics = self.model.train_on_batch(x, y)
        self.assertEqual(type(loss), float)
        self.assertEqual(type(metrics), np.ndarray)
        self.assertEqual(metrics.tolist(), self.batch_metrics_values)

    def test_evaluate(self):
        x = torch.rand(ModelTest.evaluate_dataset_len, 1)
        y = torch.rand(ModelTest.evaluate_dataset_len, 1)
        loss, metrics = self.model.evaluate(x, y, batch_size=ModelTest.batch_size)
        self.assertEqual(type(loss), float)
        self.assertEqual(type(metrics), np.ndarray)
        self.assertEqual(metrics.tolist(), self.batch_metrics_values + self.epoch_metrics_values)

    def test_evaluate_with_pred(self):
        x = torch.rand(ModelTest.evaluate_dataset_len, 1)
        y = torch.rand(ModelTest.evaluate_dataset_len, 1)
        # We also test the unpacking.
        _, _, pred_y = self.model.evaluate(x, y, batch_size=ModelTest.batch_size, return_pred=True)
        self.assertEqual(pred_y.shape, (ModelTest.evaluate_dataset_len, 1))

    def test_evaluate_with_callback(self):
        x = torch.rand(ModelTest.evaluate_dataset_len, 1)
        y = torch.rand(ModelTest.evaluate_dataset_len, 1)
        # We also test the unpacking.
        _, _, pred_y = self.model.evaluate(x,
                                           y,
                                           batch_size=ModelTest.batch_size,
                                           return_pred=True,
                                           callbacks=[self.mock_callback])
        self.assertEqual(pred_y.shape, (ModelTest.evaluate_dataset_len, 1))

    def test_evaluate_with_return_dict(self):
        x = torch.rand(ModelTest.evaluate_dataset_len, 1)
        y = torch.rand(ModelTest.evaluate_dataset_len, 1)
        logs = self.model.evaluate(x, y, batch_size=ModelTest.batch_size, return_dict_format=True)

        self._test_return_dict_logs(logs)

    def test_evaluate_with_np_array(self):
        x = np.random.rand(ModelTest.evaluate_dataset_len, 1).astype(np.float32)
        y = np.random.rand(ModelTest.evaluate_dataset_len, 1).astype(np.float32)
        loss, metrics, pred_y = self.model.evaluate(x, y, batch_size=ModelTest.batch_size, return_pred=True)
        self.assertEqual(type(loss), float)
        self.assertEqual(type(metrics), np.ndarray)
        self.assertEqual(metrics.tolist(), self.batch_metrics_values + self.epoch_metrics_values)
        self.assertEqual(pred_y.shape, (ModelTest.evaluate_dataset_len, 1))

    def test_evaluate_data_loader(self):
        x = torch.rand(ModelTest.evaluate_dataset_len, 1)
        y = torch.rand(ModelTest.evaluate_dataset_len, 1)
        dataset = TensorDataset(x, y)
        generator = DataLoader(dataset, ModelTest.batch_size)
        loss, metrics, pred_y = self.model.evaluate_generator(generator, return_pred=True)
        self.assertEqual(type(loss), float)
        self.assertEqual(type(metrics), np.ndarray)
        self.assertEqual(metrics.tolist(), self.batch_metrics_values + self.epoch_metrics_values)
        self.assertEqual(pred_y.shape, (ModelTest.evaluate_dataset_len, 1))

    def test_evaluate_generator(self):
        num_steps = 10
        generator = some_data_tensor_generator(ModelTest.batch_size)
        loss, metrics, pred_y = self.model.evaluate_generator(generator, steps=num_steps, return_pred=True)
        self.assertEqual(type(loss), float)
        self.assertEqual(type(metrics), np.ndarray)
        self.assertEqual(metrics.tolist(), self.batch_metrics_values + self.epoch_metrics_values)
        self.assertEqual(type(pred_y), np.ndarray)
        self.assertEqual(pred_y.shape, (num_steps * ModelTest.batch_size, 1))

<<<<<<< HEAD
=======
    def test_evaluate_generator_with_stop_iteration(self):
        test_generator = SomeDataGeneratorUsingStopIteration(ModelTest.batch_size, 10)

        loss, _ = self.model.evaluate_generator(test_generator)

        self.assertEqual(type(loss), float)

    def test_evaluate_generator_with_progress_bar_coloring(self):
        num_steps = 10
        generator = some_data_tensor_generator(ModelTest.batch_size)

        self._capture_output()

        _, _ = self.model.evaluate_generator(generator, steps=num_steps, verbose=True)

        self.assertStdoutContains(["%", "[32m", "[35m", "[36m", "[94m", "\u2588"])

>>>>>>> 58b5a1dc
    def test_evaluate_generator_with_callback(self):
        num_steps = 10
        generator = some_data_tensor_generator(ModelTest.batch_size)
        self.model.evaluate_generator(generator, steps=num_steps, callbacks=[self.mock_callback])

        params = {'steps': ModelTest.epochs}
        self._test_callbacks_test(params)

    def test_evaluate_generator_with_return_dict(self):
        num_steps = 10
        generator = some_data_tensor_generator(ModelTest.batch_size)
        logs = self.model.evaluate_generator(generator, steps=num_steps, return_dict_format=True)

        self._test_return_dict_logs(logs)

    def test_evaluate_generator_with_ground_truth(self):
        num_steps = 10
        generator = some_data_tensor_generator(ModelTest.batch_size)
        loss, metrics, pred_y, true_y = self.model.evaluate_generator(generator,
                                                                      steps=num_steps,
                                                                      return_pred=True,
                                                                      return_ground_truth=True)
        self.assertEqual(type(loss), float)
        self.assertEqual(type(metrics), np.ndarray)
        self.assertEqual(metrics.tolist(), self.batch_metrics_values + self.epoch_metrics_values)
        self.assertEqual(type(pred_y), np.ndarray)
        self.assertEqual(type(true_y), np.ndarray)
        self.assertEqual(pred_y.shape, (num_steps * ModelTest.batch_size, 1))
        self.assertEqual(true_y.shape, (num_steps * ModelTest.batch_size, 1))

    def test_evaluate_generator_with_no_concatenation(self):
        num_steps = 10
        generator = some_data_tensor_generator(ModelTest.batch_size)
        loss, metrics, pred_y, true_y = self.model.evaluate_generator(generator,
                                                                      steps=num_steps,
                                                                      return_pred=True,
                                                                      return_ground_truth=True,
                                                                      concatenate_returns=False)
        self.assertEqual(type(loss), float)
        self.assertEqual(type(metrics), np.ndarray)
        self.assertEqual(metrics.tolist(), self.batch_metrics_values + self.epoch_metrics_values)

        self.assertEqual(type(pred_y), list)
        for pred in pred_y:
            self.assertEqual(type(pred), np.ndarray)
            self.assertEqual(pred.shape, (ModelTest.batch_size, 1))
        self.assertEqual(type(true_y), list)
        for true in true_y:
            self.assertEqual(type(true), np.ndarray)
            self.assertEqual(true.shape, (ModelTest.batch_size, 1))

    def test_evaluate_with_only_one_metric(self):
        model = Model(self.pytorch_network, self.optimizer, self.loss_function, batch_metrics=self.batch_metrics[:1])
        x = torch.rand(ModelTest.evaluate_dataset_len, 1)
        y = torch.rand(ModelTest.evaluate_dataset_len, 1)
        loss, first_metric = model.evaluate(x, y, batch_size=ModelTest.batch_size)
        self.assertEqual(type(loss), float)
        self.assertEqual(type(first_metric), float)
        self.assertEqual(first_metric, some_metric_1_value)

    def test_metrics_integration(self):
        num_steps = 10
        model = Model(self.pytorch_network, self.optimizer, self.loss_function, batch_metrics=[F.mse_loss])
        train_generator = some_data_tensor_generator(ModelTest.batch_size)
        valid_generator = some_data_tensor_generator(ModelTest.batch_size)
        model.fit_generator(train_generator,
                            valid_generator,
                            epochs=ModelTest.epochs,
                            steps_per_epoch=ModelTest.steps_per_epoch,
                            validation_steps=ModelTest.steps_per_epoch,
                            callbacks=[self.mock_callback])
        generator = some_data_tensor_generator(ModelTest.batch_size)
        loss, mse = model.evaluate_generator(generator, steps=num_steps)
        self.assertEqual(type(loss), float)
        self.assertEqual(type(mse), float)

    def test_epoch_metrics_integration(self):
        model = Model(self.pytorch_network, self.optimizer, self.loss_function, epoch_metrics=[SomeEpochMetric()])
        train_generator = some_data_tensor_generator(ModelTest.batch_size)
        valid_generator = some_data_tensor_generator(ModelTest.batch_size)
        logs = model.fit_generator(train_generator,
                                   valid_generator,
                                   epochs=1,
                                   steps_per_epoch=ModelTest.steps_per_epoch,
                                   validation_steps=ModelTest.steps_per_epoch)
        actual_value = logs[-1]['some_epoch_metric']
        val_actual_value = logs[-1]['val_some_epoch_metric']
        expected_value = 5
        self.assertEqual(val_actual_value, expected_value)
        self.assertEqual(actual_value, expected_value)

    def test_evaluate_with_no_metric(self):
        model = Model(self.pytorch_network, self.optimizer, self.loss_function)
        x = torch.rand(ModelTest.evaluate_dataset_len, 1)
        y = torch.rand(ModelTest.evaluate_dataset_len, 1)
        loss = model.evaluate(x, y, batch_size=ModelTest.batch_size)
        self.assertEqual(type(loss), float)

    def test_tensor_evaluate_on_batch(self):
        x = torch.rand(ModelTest.batch_size, 1)
        y = torch.rand(ModelTest.batch_size, 1)
        loss, metrics = self.model.evaluate_on_batch(x, y)
        self.assertEqual(type(loss), float)
        self.assertEqual(type(metrics), np.ndarray)
        self.assertEqual(metrics.tolist(), self.batch_metrics_values)

    def test_evaluate_on_batch_with_pred(self):
        x = torch.rand(ModelTest.batch_size, 1)
        y = torch.rand(ModelTest.batch_size, 1)
        loss, metrics, pred_y = self.model.evaluate_on_batch(x, y, return_pred=True)
        self.assertEqual(type(loss), float)
        self.assertEqual(type(metrics), np.ndarray)
        self.assertEqual(metrics.tolist(), self.batch_metrics_values)
        self.assertEqual(pred_y.shape, (ModelTest.batch_size, 1))

    def test_ndarray_evaluate_on_batch(self):
        x = np.random.rand(ModelTest.batch_size, 1).astype(np.float32)
        y = np.random.rand(ModelTest.batch_size, 1).astype(np.float32)
        loss, metrics = self.model.evaluate_on_batch(x, y)
        self.assertEqual(type(loss), float)
        self.assertEqual(type(metrics), np.ndarray)
        self.assertEqual(metrics.tolist(), self.batch_metrics_values)

    def test_predict(self):
        x = torch.rand(ModelTest.evaluate_dataset_len, 1)
        pred_y = self.model.predict(x, batch_size=ModelTest.batch_size)
        self.assertEqual(pred_y.shape, (ModelTest.evaluate_dataset_len, 1))

    def test_predict_with_np_array(self):
        x = np.random.rand(ModelTest.evaluate_dataset_len, 1).astype(np.float32)
        pred_y = self.model.predict(x, batch_size=ModelTest.batch_size)
        self.assertEqual(type(pred_y), np.ndarray)
        self.assertEqual(pred_y.shape, (ModelTest.evaluate_dataset_len, 1))

    def test_predict_data_loader(self):
        x = torch.rand(ModelTest.evaluate_dataset_len, 1)
        generator = DataLoader(x, ModelTest.batch_size)
        pred_y = self.model.predict_generator(generator)
        self.assertEqual(type(pred_y), np.ndarray)
        self.assertEqual(pred_y.shape, (ModelTest.evaluate_dataset_len, 1))

    def test_predict_generator(self):
        num_steps = 10
        generator = some_data_tensor_generator(ModelTest.batch_size)
        generator = (x for x, _ in generator)
        pred_y = self.model.predict_generator(generator, steps=num_steps)
        self.assertEqual(type(pred_y), np.ndarray)
        self.assertEqual(pred_y.shape, (num_steps * ModelTest.batch_size, 1))

    def test_predict_generator_with_no_concatenation(self):
        num_steps = 10
        generator = some_data_tensor_generator(ModelTest.batch_size)
        generator = (x for x, _ in generator)
        pred_y = self.model.predict_generator(generator, steps=num_steps, concatenate_returns=False)
        self.assertEqual(type(pred_y), list)
        for pred in pred_y:
            self.assertEqual(type(pred), np.ndarray)
            self.assertEqual(pred.shape, (ModelTest.batch_size, 1))

    def test_tensor_predict_on_batch(self):
        x = torch.rand(ModelTest.batch_size, 1)
        pred_y = self.model.predict_on_batch(x)
        self.assertEqual(pred_y.shape, (ModelTest.batch_size, 1))

    def test_ndarray_predict_on_batch(self):
        x = np.random.rand(ModelTest.batch_size, 1).astype(np.float32)
        pred_y = self.model.predict_on_batch(x)
        self.assertEqual(pred_y.shape, (ModelTest.batch_size, 1))

    @skipIf(not torch.cuda.is_available(), "no gpu available")
    def test_cpu_cuda(self):
        train_generator = some_data_tensor_generator(ModelTest.batch_size)
        valid_generator = some_data_tensor_generator(ModelTest.batch_size)

        self._capture_output()

        with torch.cuda.device(ModelTest.cuda_device):
            self.model.cuda()
            self.model.fit_generator(train_generator,
                                     valid_generator,
                                     epochs=ModelTest.epochs,
                                     steps_per_epoch=ModelTest.steps_per_epoch,
                                     validation_steps=ModelTest.steps_per_epoch,
                                     callbacks=[self.mock_callback])

        # The context manager is also used here because of this bug:
        # https://github.com/pytorch/pytorch/issues/7320
        with torch.cuda.device(ModelTest.cuda_device):
            self.model.cuda(ModelTest.cuda_device)
            self._test_device(torch.device('cuda:' + str(ModelTest.cuda_device)))
            self.model.fit_generator(train_generator,
                                     valid_generator,
                                     epochs=ModelTest.epochs,
                                     steps_per_epoch=ModelTest.steps_per_epoch,
                                     validation_steps=ModelTest.steps_per_epoch,
                                     callbacks=[self.mock_callback])

            self.model.cpu()
            self._test_device(torch.device('cpu'))
            self.model.fit_generator(train_generator,
                                     valid_generator,
                                     epochs=ModelTest.epochs,
                                     steps_per_epoch=ModelTest.steps_per_epoch,
                                     validation_steps=ModelTest.steps_per_epoch,
                                     callbacks=[self.mock_callback])

            self.model.to(torch.device('cuda:' + str(ModelTest.cuda_device)))
            self._test_device(torch.device('cuda:' + str(ModelTest.cuda_device)))
            self.model.fit_generator(train_generator,
                                     valid_generator,
                                     epochs=ModelTest.epochs,
                                     steps_per_epoch=ModelTest.steps_per_epoch,
                                     validation_steps=ModelTest.steps_per_epoch,
                                     callbacks=[self.mock_callback])

            self.model.to(torch.device('cpu'))
            self._test_device(torch.device('cpu'))
            self.model.fit_generator(train_generator,
                                     valid_generator,
                                     epochs=ModelTest.epochs,
                                     steps_per_epoch=ModelTest.steps_per_epoch,
                                     validation_steps=ModelTest.steps_per_epoch,
                                     callbacks=[self.mock_callback])

    def test_get_batch_size(self):
        batch_size = ModelTest.batch_size
        x = np.random.rand(batch_size, 1).astype(np.float32)
        y = np.random.rand(batch_size, 1).astype(np.float32)

        batch_size2 = ModelTest.batch_size + 1
        x2 = np.random.rand(batch_size2, 1).astype(np.float32)
        y2 = np.random.rand(batch_size2, 1).astype(np.float32)

        other_batch_size = batch_size2 + 1

        inf_batch_size = self.model.get_batch_size(x, y)
        self.assertEqual(inf_batch_size, batch_size)

        inf_batch_size = self.model.get_batch_size(x2, y2)
        self.assertEqual(inf_batch_size, batch_size2)

        inf_batch_size = self.model.get_batch_size(x, y2)
        self.assertEqual(inf_batch_size, batch_size)

        inf_batch_size = self.model.get_batch_size(x2, y)
        self.assertEqual(inf_batch_size, batch_size2)

        inf_batch_size = self.model.get_batch_size((x, x2), y)
        self.assertEqual(inf_batch_size, batch_size)

        inf_batch_size = self.model.get_batch_size((x2, x), y)
        self.assertEqual(inf_batch_size, batch_size)

        inf_batch_size = self.model.get_batch_size((x, x2), (y, y2))
        self.assertEqual(inf_batch_size, batch_size)

        inf_batch_size = self.model.get_batch_size((x2, x), (y, y2))
        self.assertEqual(inf_batch_size, batch_size2)

        inf_batch_size = self.model.get_batch_size([x, x2], y)
        self.assertEqual(inf_batch_size, batch_size)

        inf_batch_size = self.model.get_batch_size([x2, x], y)
        self.assertEqual(inf_batch_size, batch_size)

        inf_batch_size = self.model.get_batch_size([x, x2], [y, y2])
        self.assertEqual(inf_batch_size, batch_size)

        inf_batch_size = self.model.get_batch_size([x2, x], [y, y2])
        self.assertEqual(inf_batch_size, batch_size2)

        inf_batch_size = self.model.get_batch_size({'batch_size': other_batch_size, 'x': x}, {'y': y})
        self.assertEqual(inf_batch_size, other_batch_size)

        inf_batch_size = self.model.get_batch_size({'x': x}, {'batch_size': other_batch_size, 'y': y})
        self.assertEqual(inf_batch_size, other_batch_size)

        inf_batch_size = self.model.get_batch_size({'x': x}, {'y': y})
        self.assertEqual(inf_batch_size, batch_size)

        inf_batch_size = self.model.get_batch_size(OrderedDict([('x1', x), ('x2', x2)]), {'y': y})
        self.assertEqual(inf_batch_size, batch_size)

        inf_batch_size = self.model.get_batch_size(OrderedDict([('x1', x2), ('x2', x)]), {'y': y})
        self.assertEqual(inf_batch_size, batch_size2)

        inf_batch_size = self.model.get_batch_size([1, 2, 3], {'y': y})
        self.assertEqual(inf_batch_size, batch_size)

    def test_get_batch_size_warning(self):
        with warnings.catch_warnings(record=True) as w:
            warnings.simplefilter("always")
            inf_batch_size = self.model.get_batch_size([1, 2, 3], [4, 5, 6])
            self.assertEqual(inf_batch_size, 1)
            self.assertEqual(len(w), 1)

        with warnings.catch_warnings(record=True) as w:
            warnings.simplefilter("always")
            warning_settings['batch_size'] = 'ignore'
            inf_batch_size = self.model.get_batch_size([1, 2, 3], [4, 5, 6])
            self.assertEqual(inf_batch_size, 1)
            self.assertEqual(len(w), 0)


@skipIf(MNIST is None, "Unable to import MNIST")
class ModelDatasetMethodsTest(ModelFittingTestCase):

    @classmethod
    def setUpClass(cls):
        cls.temp_dir_obj = TemporaryDirectory()
        cls.train_dataset = MNIST(cls.temp_dir_obj.name, train=True, download=True, transform=ToTensor())
        cls.test_dataset = MNIST(cls.temp_dir_obj.name, train=False, download=True, transform=ToTensor())
        cls.train_sub_dataset, cls.valid_sub_dataset = random_split(cls.train_dataset, [50_000, 10_000],
                                                                    generator=torch.Generator().manual_seed(42))

    @classmethod
    def tearDownClass(cls):
        cls.temp_dir_obj.cleanup()

    def setUp(self):
        super().setUp()
        torch.manual_seed(42)
        self.pytorch_network = nn.Sequential(nn.Flatten(), nn.Linear(28 * 28, 10))
        self.batch_metrics = ['accuracy']
        self.batch_metrics_names = ['acc']
        self.batch_metrics_values = [ANY]
        self.epoch_metrics = ['f1']
        self.epoch_metrics_names = ['fscore_micro']
        self.epoch_metrics_values = [ANY]
        self.model = Model(self.pytorch_network,
                           'sgd',
                           'cross_entropy',
                           batch_metrics=self.batch_metrics,
                           epoch_metrics=self.epoch_metrics)

    def assertStdoutContains(self, values):
        for value in values:
            self.assertIn(value, self.test_out.getvalue().strip())

    def test_fitting_mnist(self):
        logs = self.model.fit_dataset(self.train_sub_dataset,
                                      self.valid_sub_dataset,
                                      epochs=ModelTest.epochs,
                                      steps_per_epoch=ModelTest.steps_per_epoch,
                                      validation_steps=ModelTest.steps_per_epoch,
                                      callbacks=[self.mock_callback])
        params = {
            'epochs': ModelTest.epochs,
            'steps': ModelTest.steps_per_epoch,
            'valid_steps': ModelTest.steps_per_epoch
        }
        self._test_callbacks_train(params, logs, valid_steps=ModelTest.steps_per_epoch)

    def test_fitting_mnist_without_valid(self):
        logs = self.model.fit_dataset(self.train_dataset,
                                      epochs=ModelTest.epochs,
                                      steps_per_epoch=ModelTest.steps_per_epoch,
                                      validation_steps=ModelTest.steps_per_epoch,
                                      callbacks=[self.mock_callback])
        params = {
            'epochs': ModelTest.epochs,
            'steps': ModelTest.steps_per_epoch,
            'valid_steps': ModelTest.steps_per_epoch
        }
        self._test_callbacks_train(params, logs, has_valid=False)

    def test_evaluate_dataset(self):
        num_steps = 10
        loss, metrics, pred_y = self.model.evaluate_dataset(self.test_dataset,
                                                            batch_size=ModelTest.batch_size,
                                                            steps=num_steps,
                                                            return_pred=True)
        self.assertEqual(type(loss), float)
        self.assertEqual(type(metrics), np.ndarray)
        self.assertEqual(metrics.tolist(), self.batch_metrics_values + self.epoch_metrics_values)
        self.assertEqual(type(pred_y), np.ndarray)
        self.assertEqual(pred_y.shape, (num_steps * ModelTest.batch_size, 10))

    def test_evaluate_dataset_with_progress_bar_coloring(self):
        num_steps = 10
        self._capture_output()

        self.model.evaluate_dataset(self.test_dataset, batch_size=ModelTest.batch_size, steps=num_steps)
        self.assertStdoutContains(["%", "[32m", "[35m", "[36m", "[94m", "\u2588"])

    def test_evaluate_dataset_with_callback(self):
        num_steps = 10
        self.model.evaluate_dataset(self.test_dataset,
                                    batch_size=ModelTest.batch_size,
                                    steps=num_steps,
                                    callbacks=[self.mock_callback])

        params = {'steps': ModelTest.epochs}
        self._test_callbacks_test(params)

    def test_evaluate_dataset_with_return_dict(self):
        num_steps = 10
        logs = self.model.evaluate_dataset(self.test_dataset,
                                           batch_size=ModelTest.batch_size,
                                           steps=num_steps,
                                           return_dict_format=True)
        self._test_return_dict_logs(logs)

    def test_evaluate_dataset_with_ground_truth(self):
        num_steps = 10
        loss, metrics, pred_y, true_y = self.model.evaluate_dataset(self.test_dataset,
                                                                    batch_size=ModelTest.batch_size,
                                                                    steps=num_steps,
                                                                    return_pred=True,
                                                                    return_ground_truth=True)
        self.assertEqual(type(loss), float)
        self.assertEqual(type(metrics), np.ndarray)
        self.assertEqual(metrics.tolist(), self.batch_metrics_values + self.epoch_metrics_values)
        self.assertEqual(type(pred_y), np.ndarray)
        self.assertEqual(type(true_y), np.ndarray)
        self.assertEqual(pred_y.shape, (num_steps * ModelTest.batch_size, 10))
        self.assertEqual(true_y.shape, (num_steps * ModelTest.batch_size, ))

    def test_predict_dataset(self):

        class PredictDataset(Dataset):

            def __init__(self, dataset):
                super().__init__()
                self.dataset = dataset

            def __getitem__(self, index):
                return self.dataset[index][0]

            def __len__(self):
                return len(self.dataset)

        num_steps = 10
        pred_y = self.model.predict_dataset(PredictDataset(self.test_dataset),
                                            batch_size=ModelTest.batch_size,
                                            steps=num_steps)
        self.assertEqual(type(pred_y), np.ndarray)
        self.assertEqual(pred_y.shape, (num_steps * ModelTest.batch_size, 10))


if __name__ == '__main__':
    main()<|MERGE_RESOLUTION|>--- conflicted
+++ resolved
@@ -568,8 +568,6 @@
         self.assertEqual(type(pred_y), np.ndarray)
         self.assertEqual(pred_y.shape, (num_steps * ModelTest.batch_size, 1))
 
-<<<<<<< HEAD
-=======
     def test_evaluate_generator_with_stop_iteration(self):
         test_generator = SomeDataGeneratorUsingStopIteration(ModelTest.batch_size, 10)
 
@@ -587,7 +585,6 @@
 
         self.assertStdoutContains(["%", "[32m", "[35m", "[36m", "[94m", "\u2588"])
 
->>>>>>> 58b5a1dc
     def test_evaluate_generator_with_callback(self):
         num_steps = 10
         generator = some_data_tensor_generator(ModelTest.batch_size)
