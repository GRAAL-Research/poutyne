"""
Copyright (c) 2022 Poutyne and all respective contributors.

Each contributor holds copyright over their respective contributions. The project versioning (Git)
records all such contribution source information.

This file is part of Poutyne.

Poutyne is free software: you can redistribute it and/or modify it under the terms of the GNU Lesser General Public
License as published by the Free Software Foundation, either version 3 of the License, or (at your option) any later
version.

Poutyne is distributed in the hope that it will be useful, but WITHOUT ANY WARRANTY; without even the implied warranty
of MERCHANTABILITY or FITNESS FOR A PARTICULAR PURPOSE. See the GNU Lesser General Public License for more details.

You should have received a copy of the GNU Lesser General Public License along with Poutyne. If not, see
<https://www.gnu.org/licenses/>.
"""

# pylint: disable=too-many-locals,too-many-lines

from math import ceil
from unittest import main, skipIf
from unittest.mock import ANY, MagicMock, Mock, call

import numpy as np
import torch
import torch.nn as nn
import torch.nn.functional as F

from torch.utils.data import DataLoader, Dataset

from poutyne import Model, TensorDataset
from poutyne.framework.metrics.decomposable import DecomposableMetric
from poutyne.framework.optimizers import all_optimizers_dict
from tests.framework.model.base import ModelFittingTestCase
from tests.framework.tools import (
    SomeBatchMetric,
    SomeConstantMetric,
    SomeDataGeneratorUsingStopIteration,
    SomeDataGeneratorWithLen,
    SomeMetric,
    repeat_batch_metric,
    repeat_batch_metric_value,
    some_batch_metric_1,
    some_batch_metric_2,
    some_constant_metric_value,
    some_data_tensor_generator,
    some_metric_1_value,
    some_metric_2_value,
)
<<<<<<< HEAD

# from tests.utils import populate_packed_sequence
from .base import ModelFittingTestCase
=======
from tests.utils import populate_packed_sequence
>>>>>>> 31350dd8


def some_ndarray_generator(batch_size):
    while True:
        x = np.random.rand(batch_size, 1).astype(np.float32)
        y = np.random.rand(batch_size, 1).astype(np.float32)
        yield x, y


class IterableMock:
    def __init__(self, iterable):
        self.iterable = iterable
        self.iter = None
        self.calls = []

    def __iter__(self):
        self.calls.append('__iter__')
        self.iter = iter(self.iterable)
        return self

    def __next__(self):
        self.calls.append('__next__')
        return next(self.iter)

    def __len__(self):
        self.calls.append('__len__')
        return len(self.iterable)


class ModelTest(ModelFittingTestCase):
    # pylint: disable=too-many-public-methods

    def setUp(self):
        super().setUp()
        torch.manual_seed(42)
        self.pytorch_network = nn.Linear(1, 1)
        self.loss_function = nn.MSELoss()
        self.optimizer = torch.optim.Adam(self.pytorch_network.parameters(), lr=1e-3)
        self.batch_metrics = [
            some_batch_metric_1,
            ('custom_name', some_batch_metric_2),
            repeat_batch_metric,
            repeat_batch_metric,
        ]
        self.batch_metrics_names = [
            'some_batch_metric_1',
            'custom_name',
            'repeat_batch_metric1',
            'repeat_batch_metric2',
        ]
        self.batch_metrics_values = [
            some_metric_1_value,
            some_metric_2_value,
            repeat_batch_metric_value,
            repeat_batch_metric_value,
        ]
        self.epoch_metrics = [SomeConstantMetric()]
        self.epoch_metrics_names = ['some_constant_metric']
        self.epoch_metrics_values = [some_constant_metric_value]

        self.model = Model(
            self.pytorch_network,
            self.optimizer,
            self.loss_function,
            batch_metrics=self.batch_metrics,
            epoch_metrics=self.epoch_metrics,
        )

    def test_fitting_tensor_generator(self):
        train_generator = some_data_tensor_generator(ModelTest.batch_size)
        valid_generator = some_data_tensor_generator(ModelTest.batch_size)
        logs = self.model.fit_generator(
            train_generator,
            valid_generator,
            epochs=ModelTest.epochs,
            steps_per_epoch=ModelTest.steps_per_epoch,
            validation_steps=ModelTest.steps_per_epoch,
            callbacks=[self.mock_callback],
        )
        params = {
            'epochs': ModelTest.epochs,
            'steps': ModelTest.steps_per_epoch,
            'valid_steps': ModelTest.steps_per_epoch,
        }
        self._test_callbacks_train(params, logs)

    def test_fitting_without_valid_generator(self):
        train_generator = some_data_tensor_generator(ModelTest.batch_size)
        logs = self.model.fit_generator(
            train_generator,
            None,
            epochs=ModelTest.epochs,
            steps_per_epoch=ModelTest.steps_per_epoch,
            callbacks=[self.mock_callback],
        )
        params = {'epochs': ModelTest.epochs, 'steps': ModelTest.steps_per_epoch}
        self._test_callbacks_train(params, logs, has_valid=False)

    def test_correct_optim_calls_1_batch_per_step(self):
        train_generator = some_data_tensor_generator(ModelTest.batch_size)

        mocked_optimizer = MagicMock(self.optimizer)
        mocked_optim_model = Model(
            self.pytorch_network,
            mocked_optimizer,
            self.loss_function,
            batch_metrics=self.batch_metrics,
            epoch_metrics=self.epoch_metrics,
        )
        mocked_optim_model.fit_generator(train_generator, None, epochs=1, steps_per_epoch=1, batches_per_step=1)

        self.assertEqual(1, mocked_optimizer.step.call_count)
        self.assertEqual(1, mocked_optimizer.zero_grad.call_count)

    def test_correct_optim_calls__valid_n_batches_per_step(self):
        n_batches = 5
        items_per_batch = int(ModelTest.batch_size / n_batches)

        x = torch.rand(n_batches, items_per_batch, 1)
        y = torch.rand(n_batches, items_per_batch, 1)

        mocked_optimizer = MagicMock(self.optimizer)
        mocked_optim_model = Model(
            self.pytorch_network,
            mocked_optimizer,
            self.loss_function,
            batch_metrics=self.batch_metrics,
            epoch_metrics=self.epoch_metrics,
        )
        mocked_optim_model.fit_generator(list(zip(x, y)), None, epochs=1, batches_per_step=n_batches)

        self.assertEqual(1, mocked_optimizer.step.call_count)
        self.assertEqual(1, mocked_optimizer.zero_grad.call_count)

    def test_fitting_generator_n_batches_per_step(self):
        total_batch_size = 6

        x = torch.rand(1, total_batch_size, 1)
        y = torch.rand(1, total_batch_size, 1)

        initial_params = self.model.get_weight_copies()

        self.model.fit_generator(list(zip(x, y)), None, epochs=1, batches_per_step=1)

        expected_params = self.model.get_weight_copies()

        for mini_batch_size in [1, 2, 5]:
            self.model.set_weights(initial_params)

            n_batches_per_step = int(total_batch_size / mini_batch_size)

            x.resize_((n_batches_per_step, mini_batch_size, 1))
            y.resize_((n_batches_per_step, mini_batch_size, 1))

            self.model.fit_generator(list(zip(x, y)), None, epochs=1, batches_per_step=n_batches_per_step)

            returned_params = self.model.get_weight_copies()

            self.assertEqual(returned_params.keys(), expected_params.keys())
            for k in expected_params.keys():
                np.testing.assert_almost_equal(returned_params[k].numpy(), expected_params[k].numpy(), decimal=4)

    def test_fitting_generator_n_batches_per_step_higher_than_num_batches(self):
        total_batch_size = 6

        x = torch.rand(1, total_batch_size, 1)
        y = torch.rand(1, total_batch_size, 1)

        initial_params = self.model.get_weight_copies()

        self.model.fit_generator(list(zip(x, y)), None, epochs=1, batches_per_step=1)

        expected_params = self.model.get_weight_copies()

        self.model.set_weights(initial_params)

        self.model.fit_generator(list(zip(x, y)), None, epochs=1, batches_per_step=2)

        returned_params = self.model.get_weight_copies()

        self.assertEqual(returned_params.keys(), expected_params.keys())
        for k in expected_params.keys():
            np.testing.assert_almost_equal(returned_params[k].numpy(), expected_params[k].numpy(), decimal=4)

    def test_fitting_generator_n_batches_per_step_uneven_batches(self):
        total_batch_size = 6

        x = torch.rand(1, total_batch_size, 1)
        y = torch.rand(1, total_batch_size, 1)

        initial_params = self.model.get_weight_copies()

        self.model.fit_generator(list(zip(x, y)), None, epochs=1, batches_per_step=1)

        expected_params = self.model.get_weight_copies()

        x.squeeze_(dim=0)
        y.squeeze_(dim=0)

        uneven_chunk_sizes = [4, 5]

        for chunk_size in uneven_chunk_sizes:
            self.model.set_weights(initial_params)

            splitted_x = x.split(chunk_size)
            splitted_y = y.split(chunk_size)

            n_batches_per_step = ceil(total_batch_size / chunk_size)

            self.model.fit_generator(
                list(zip(splitted_x, splitted_y)), None, epochs=1, batches_per_step=n_batches_per_step
            )

            returned_params = self.model.get_weight_copies()

            self.assertEqual(returned_params.keys(), expected_params.keys())
            for k in expected_params.keys():
                np.testing.assert_almost_equal(returned_params[k].numpy(), expected_params[k].numpy(), decimal=4)

    def test_fitting_ndarray_generator(self):
        train_generator = some_ndarray_generator(ModelTest.batch_size)
        valid_generator = some_ndarray_generator(ModelTest.batch_size)
        logs = self.model.fit_generator(
            train_generator,
            valid_generator,
            epochs=ModelTest.epochs,
            steps_per_epoch=ModelTest.steps_per_epoch,
            validation_steps=ModelTest.steps_per_epoch,
            callbacks=[self.mock_callback],
        )
        params = {
            'epochs': ModelTest.epochs,
            'steps': ModelTest.steps_per_epoch,
            'valid_steps': ModelTest.steps_per_epoch,
        }
        self._test_callbacks_train(params, logs)

    def test_fitting_with_data_loader(self):
        train_real_steps_per_epoch = 30
        train_batch_size = ModelTest.batch_size
        train_final_batch_missing_samples = 7
        train_size = train_real_steps_per_epoch * train_batch_size - train_final_batch_missing_samples
        train_x = torch.rand(train_size, 1)
        train_y = torch.rand(train_size, 1)
        train_dataset = TensorDataset(train_x, train_y)
        train_generator = DataLoader(train_dataset, train_batch_size)

        valid_real_steps_per_epoch = 10
        valid_batch_size = 15
        valid_final_batch_missing_samples = 3
        valid_size = valid_real_steps_per_epoch * valid_batch_size - valid_final_batch_missing_samples
        valid_x = torch.rand(valid_size, 1)
        valid_y = torch.rand(valid_size, 1)
        valid_dataset = TensorDataset(valid_x, valid_y)
        valid_generator = DataLoader(valid_dataset, valid_batch_size)

        logs = self.model.fit_generator(
            train_generator,
            valid_generator,
            epochs=ModelTest.epochs,
            steps_per_epoch=None,
            validation_steps=None,
            callbacks=[self.mock_callback],
        )
        params = {
            'epochs': ModelTest.epochs,
            'steps': train_real_steps_per_epoch,
            'valid_steps': valid_real_steps_per_epoch,
        }
        self._test_callbacks_train(params, logs)

    def test_fitting_generator_calls(self):
        train_real_steps_per_epoch = 30
        train_batch_size = ModelTest.batch_size
        train_final_batch_missing_samples = 7
        train_size = train_real_steps_per_epoch * train_batch_size - train_final_batch_missing_samples
        train_x = torch.rand(train_size, 1)
        train_y = torch.rand(train_size, 1)
        train_dataset = TensorDataset(train_x, train_y)
        train_generator = DataLoader(train_dataset, train_batch_size)

        valid_real_steps_per_epoch = 10
        valid_batch_size = 15
        valid_final_batch_missing_samples = 3
        valid_size = valid_real_steps_per_epoch * valid_batch_size - valid_final_batch_missing_samples
        valid_x = torch.rand(valid_size, 1)
        valid_y = torch.rand(valid_size, 1)
        valid_dataset = TensorDataset(valid_x, valid_y)
        valid_generator = DataLoader(valid_dataset, valid_batch_size)

        mock_train_generator = IterableMock(train_generator)
        mock_valid_generator = IterableMock(valid_generator)
        self.model.fit_generator(mock_train_generator, mock_valid_generator, epochs=ModelTest.epochs)
        expected_train_calls = ['__len__'] + (
            ['__iter__'] + ['__next__'] * train_real_steps_per_epoch
        ) * ModelTest.epochs
        expected_valid_calls = ['__len__'] + (
            ['__iter__'] + ['__next__'] * valid_real_steps_per_epoch
        ) * ModelTest.epochs
        self.assertEqual(mock_train_generator.calls, expected_train_calls)
        self.assertEqual(mock_valid_generator.calls, expected_valid_calls)

    def test_fitting_generator_calls_with_longer_validation_set(self):
        train_real_steps_per_epoch = 30
        train_batch_size = ModelTest.batch_size
        train_final_batch_missing_samples = 7
        train_size = train_real_steps_per_epoch * train_batch_size - train_final_batch_missing_samples
        train_x = torch.rand(train_size, 1)
        train_y = torch.rand(train_size, 1)
        train_dataset = TensorDataset(train_x, train_y)
        train_generator = DataLoader(train_dataset, train_batch_size)

        valid_real_steps_per_epoch = 40
        valid_batch_size = 15
        valid_final_batch_missing_samples = 3
        valid_size = valid_real_steps_per_epoch * valid_batch_size - valid_final_batch_missing_samples
        valid_x = torch.rand(valid_size, 1)
        valid_y = torch.rand(valid_size, 1)
        valid_dataset = TensorDataset(valid_x, valid_y)
        valid_generator = DataLoader(valid_dataset, valid_batch_size)

        mock_train_generator = IterableMock(train_generator)
        mock_valid_generator = IterableMock(valid_generator)
        self.model.fit_generator(mock_train_generator, mock_valid_generator, epochs=ModelTest.epochs)
        expected_train_calls = ['__len__'] + (
            ['__iter__'] + ['__next__'] * train_real_steps_per_epoch
        ) * ModelTest.epochs
        expected_valid_calls = ['__len__'] + (
            ['__iter__'] + ['__next__'] * valid_real_steps_per_epoch
        ) * ModelTest.epochs
        self.assertEqual(mock_train_generator.calls, expected_train_calls)
        self.assertEqual(mock_valid_generator.calls, expected_valid_calls)

    def test_fitting_with_tensor(self):
        train_real_steps_per_epoch = 30
        train_batch_size = ModelTest.batch_size
        train_final_batch_missing_samples = 7
        train_size = train_real_steps_per_epoch * train_batch_size - train_final_batch_missing_samples
        train_x = torch.rand(train_size, 1)
        train_y = torch.rand(train_size, 1)

        valid_real_steps_per_epoch = 10
        # valid_batch_size will be the same as train_batch_size in the fit method.
        valid_batch_size = train_batch_size
        valid_final_batch_missing_samples = 3
        valid_size = valid_real_steps_per_epoch * valid_batch_size - valid_final_batch_missing_samples
        valid_x = torch.rand(valid_size, 1)
        valid_y = torch.rand(valid_size, 1)

        logs = self.model.fit(
            train_x,
            train_y,
            validation_data=(valid_x, valid_y),
            epochs=ModelTest.epochs,
            batch_size=train_batch_size,
            steps_per_epoch=None,
            validation_steps=None,
            callbacks=[self.mock_callback],
        )
        params = {
            'epochs': ModelTest.epochs,
            'steps': train_real_steps_per_epoch,
            'valid_steps': valid_real_steps_per_epoch,
        }
        self._test_callbacks_train(params, logs)

    def test_fitting_with_np_array(self):
        train_real_steps_per_epoch = 30
        train_batch_size = ModelTest.batch_size
        train_final_batch_missing_samples = 7
        train_size = train_real_steps_per_epoch * train_batch_size - train_final_batch_missing_samples
        train_x = np.random.rand(train_size, 1).astype(np.float32)
        train_y = np.random.rand(train_size, 1).astype(np.float32)

        valid_real_steps_per_epoch = 10
        # valid_batch_size will be the same as train_batch_size in the fit method.
        valid_batch_size = train_batch_size
        valid_final_batch_missing_samples = 3
        valid_size = valid_real_steps_per_epoch * valid_batch_size - valid_final_batch_missing_samples
        valid_x = np.random.rand(valid_size, 1).astype(np.float32)
        valid_y = np.random.rand(valid_size, 1).astype(np.float32)

        logs = self.model.fit(
            train_x,
            train_y,
            validation_data=(valid_x, valid_y),
            epochs=ModelTest.epochs,
            batch_size=train_batch_size,
            steps_per_epoch=None,
            validation_steps=None,
            callbacks=[self.mock_callback],
        )
        params = {
            'epochs': ModelTest.epochs,
            'steps': train_real_steps_per_epoch,
            'valid_steps': valid_real_steps_per_epoch,
        }
        self._test_callbacks_train(params, logs)

    def test_fitting_with_generator_with_len(self):
        train_real_steps_per_epoch = 30
        train_generator = SomeDataGeneratorWithLen(
            batch_size=ModelTest.batch_size, length=train_real_steps_per_epoch, num_missing_samples=7
        )
        valid_real_steps_per_epoch = 10
        valid_generator = SomeDataGeneratorWithLen(
            batch_size=15, length=valid_real_steps_per_epoch, num_missing_samples=3
        )
        logs = self.model.fit_generator(
            train_generator,
            valid_generator,
            epochs=ModelTest.epochs,
            steps_per_epoch=None,
            validation_steps=None,
            callbacks=[self.mock_callback],
        )
        params = {
            'epochs': ModelTest.epochs,
            'steps': train_real_steps_per_epoch,
            'valid_steps': valid_real_steps_per_epoch,
        }
        self._test_callbacks_train(params, logs)

    def test_fitting_with_generator_with_stop_iteration(self):
        train_real_steps_per_epoch = 30
        train_generator = SomeDataGeneratorUsingStopIteration(
            batch_size=ModelTest.batch_size, length=train_real_steps_per_epoch
        )
        valid_real_steps = 10
        valid_generator = SomeDataGeneratorUsingStopIteration(batch_size=15, length=valid_real_steps)
        logs = self.model.fit_generator(
            train_generator,
            valid_generator,
            epochs=ModelTest.epochs,
            steps_per_epoch=None,
            validation_steps=None,
            callbacks=[self.mock_callback],
        )
        params = {'epochs': ModelTest.epochs, 'steps': None}
        self._test_callbacks_train(params, logs, steps=train_real_steps_per_epoch, valid_steps=valid_real_steps)

    def test_tensor_train_on_batch(self):
        x = torch.rand(ModelTest.batch_size, 1)
        y = torch.rand(ModelTest.batch_size, 1)
        loss, metrics = self.model.train_on_batch(x, y)
        self.assertEqual(type(loss), float)
        self.assertEqual(type(metrics), np.ndarray)
        self.assertEqual(metrics.tolist(), self.batch_metrics_values)

    def test_train_on_batch_with_pred(self):
        x = torch.rand(ModelTest.batch_size, 1)
        y = torch.rand(ModelTest.batch_size, 1)
        loss, metrics, pred_y = self.model.train_on_batch(x, y, return_pred=True)
        self.assertEqual(type(loss), float)
        self.assertEqual(type(metrics), np.ndarray)
        self.assertEqual(metrics.tolist(), self.batch_metrics_values)
        self.assertEqual(pred_y.shape, (ModelTest.batch_size, 1))

    def test_ndarray_train_on_batch(self):
        x = np.random.rand(ModelTest.batch_size, 1).astype(np.float32)
        y = np.random.rand(ModelTest.batch_size, 1).astype(np.float32)
        loss, metrics = self.model.train_on_batch(x, y)
        self.assertEqual(type(loss), float)
        self.assertEqual(type(metrics), np.ndarray)
        self.assertEqual(metrics.tolist(), self.batch_metrics_values)

    def test_train_on_batch_with_return_dict(self):
        x = torch.rand(ModelTest.batch_size, 1)
        y = torch.rand(ModelTest.batch_size, 1)
        logs = self.model.train_on_batch(x, y, return_dict_format=True)
        self.assertEqual(set(logs.keys()), set(['loss'] + self.batch_metrics_names))

    def test_train_on_batch_with_return_dict_and_pred(self):
        x = torch.rand(ModelTest.batch_size, 1)
        y = torch.rand(ModelTest.batch_size, 1)
        logs, pred_y = self.model.train_on_batch(x, y, return_dict_format=True, return_pred=True)
        self.assertEqual(set(logs.keys()), set(['loss'] + self.batch_metrics_names))
        self.assertEqual(pred_y.shape, (ModelTest.batch_size, 1))

    def test_evaluate(self):
        x = torch.rand(ModelTest.evaluate_dataset_len, 1)
        y = torch.rand(ModelTest.evaluate_dataset_len, 1)
        loss, metrics = self.model.evaluate(x, y, batch_size=ModelTest.batch_size)
        self.assertEqual(type(loss), float)
        self.assertEqual(type(metrics), np.ndarray)
        self.assertEqual(metrics.tolist(), self.batch_metrics_values + self.epoch_metrics_values)

    def test_evaluate_with_pred(self):
        x = torch.rand(ModelTest.evaluate_dataset_len, 1)
        y = torch.rand(ModelTest.evaluate_dataset_len, 1)
        # We also test the unpacking.
        _, _, pred_y = self.model.evaluate(x, y, batch_size=ModelTest.batch_size, return_pred=True)
        self.assertEqual(pred_y.shape, (ModelTest.evaluate_dataset_len, 1))

    def test_evaluate_with_pred_without_convert_to_numpy(self):
        x = torch.rand(ModelTest.evaluate_dataset_len, 1)
        y = torch.rand(ModelTest.evaluate_dataset_len, 1)
        # We also test the unpacking.
        _, _, pred_y = self.model.evaluate(
            x, y, batch_size=ModelTest.batch_size, return_pred=True, convert_to_numpy=False
        )
        self.assertTrue(torch.is_tensor(pred_y))
        self.assertEqual(pred_y.shape, (ModelTest.evaluate_dataset_len, 1))

    def test_evaluate_with_callback(self):
        x = torch.rand(ModelTest.evaluate_dataset_len, 1)
        y = torch.rand(ModelTest.evaluate_dataset_len, 1)
        # We also test the unpacking.
        _, _, pred_y = self.model.evaluate(
            x, y, batch_size=ModelTest.batch_size, return_pred=True, callbacks=[self.mock_callback]
        )
        self.assertEqual(pred_y.shape, (ModelTest.evaluate_dataset_len, 1))

    def test_evaluate_with_return_dict(self):
        x = torch.rand(ModelTest.evaluate_dataset_len, 1)
        y = torch.rand(ModelTest.evaluate_dataset_len, 1)
        logs = self.model.evaluate(x, y, batch_size=ModelTest.batch_size, return_dict_format=True)

        self._test_return_dict_logs(logs)

    def test_evaluate_with_return_dict_and_pred(self):
        x = torch.rand(ModelTest.evaluate_dataset_len, 1)
        y = torch.rand(ModelTest.evaluate_dataset_len, 1)
        logs, pred_y = self.model.evaluate(
            x, y, batch_size=ModelTest.batch_size, return_dict_format=True, return_pred=True
        )

        self._test_return_dict_logs(logs)
        self.assertEqual(pred_y.shape, (ModelTest.evaluate_dataset_len, 1))

    def test_evaluate_with_np_array(self):
        x = np.random.rand(ModelTest.evaluate_dataset_len, 1).astype(np.float32)
        y = np.random.rand(ModelTest.evaluate_dataset_len, 1).astype(np.float32)
        loss, metrics, pred_y = self.model.evaluate(x, y, batch_size=ModelTest.batch_size, return_pred=True)
        self.assertEqual(type(loss), float)
        self.assertEqual(type(metrics), np.ndarray)
        self.assertEqual(metrics.tolist(), self.batch_metrics_values + self.epoch_metrics_values)
        self.assertEqual(pred_y.shape, (ModelTest.evaluate_dataset_len, 1))

    def test_evaluate_data_loader(self):
        x = torch.rand(ModelTest.evaluate_dataset_len, 1)
        y = torch.rand(ModelTest.evaluate_dataset_len, 1)
        dataset = TensorDataset(x, y)
        generator = DataLoader(dataset, ModelTest.batch_size)
        loss, metrics, pred_y = self.model.evaluate_generator(generator, return_pred=True)
        self.assertEqual(type(loss), float)
        self.assertEqual(type(metrics), np.ndarray)
        self.assertEqual(metrics.tolist(), self.batch_metrics_values + self.epoch_metrics_values)
        self.assertEqual(pred_y.shape, (ModelTest.evaluate_dataset_len, 1))

    def test_evaluate_generator(self):
        num_steps = 10
        generator = some_data_tensor_generator(ModelTest.batch_size)
        loss, metrics, pred_y = self.model.evaluate_generator(generator, steps=num_steps, return_pred=True)
        self.assertEqual(type(loss), float)
        self.assertEqual(type(metrics), np.ndarray)
        self.assertEqual(metrics.tolist(), self.batch_metrics_values + self.epoch_metrics_values)
        self.assertEqual(type(pred_y), np.ndarray)
        self.assertEqual(pred_y.shape, (num_steps * ModelTest.batch_size, 1))

    def test_evaluate_generator_with_stop_iteration(self):
        test_generator = SomeDataGeneratorUsingStopIteration(ModelTest.batch_size, 10)

        loss, _ = self.model.evaluate_generator(test_generator)

        self.assertEqual(type(loss), float)

    def test_evaluate_generator_with_callback(self):
        num_steps = 10
        generator = some_data_tensor_generator(ModelTest.batch_size)
        self.model.evaluate_generator(generator, steps=num_steps, callbacks=[self.mock_callback])

        params = {'steps': ModelTest.epochs}
        self._test_callbacks_test(params)

    def test_evaluate_generator_with_return_dict(self):
        num_steps = 10
        generator = some_data_tensor_generator(ModelTest.batch_size)
        logs = self.model.evaluate_generator(generator, steps=num_steps, return_dict_format=True)

        self._test_return_dict_logs(logs)

    def test_evaluate_generator_with_return_dict_and_pred(self):
        num_steps = 10
        generator = some_data_tensor_generator(ModelTest.batch_size)
        logs, pred_y = self.model.evaluate_generator(
            generator, steps=num_steps, return_dict_format=True, return_pred=True
        )

        self._test_return_dict_logs(logs)
        self.assertEqual(type(pred_y), np.ndarray)
        self.assertEqual(pred_y.shape, (num_steps * ModelTest.batch_size, 1))

    def test_evaluate_generator_with_return_dict_and_ground_truth(self):
        num_steps = 10
        generator = some_data_tensor_generator(ModelTest.batch_size)
        logs, true_y = self.model.evaluate_generator(
            generator, steps=num_steps, return_dict_format=True, return_ground_truth=True
        )

        self._test_return_dict_logs(logs)
        self.assertEqual(type(true_y), np.ndarray)
        self.assertEqual(true_y.shape, (num_steps * ModelTest.batch_size, 1))

    def test_evaluate_generator_with_return_dict_and_pred_and_ground_truth(self):
        num_steps = 10
        generator = some_data_tensor_generator(ModelTest.batch_size)
        logs, pred_y, true_y = self.model.evaluate_generator(
            generator, steps=num_steps, return_dict_format=True, return_pred=True, return_ground_truth=True
        )

        self._test_return_dict_logs(logs)
        self.assertEqual(type(pred_y), np.ndarray)
        self.assertEqual(type(true_y), np.ndarray)
        self.assertEqual(pred_y.shape, (num_steps * ModelTest.batch_size, 1))
        self.assertEqual(true_y.shape, (num_steps * ModelTest.batch_size, 1))

    def test_evaluate_generator_with_return_dict_and_pred_and_ground_truth_without_convert_to_numpy(self):
        num_steps = 10
        generator = some_data_tensor_generator(ModelTest.batch_size)
        logs, pred_y, true_y = self.model.evaluate_generator(
            generator,
            steps=num_steps,
            return_dict_format=True,
            return_pred=True,
            return_ground_truth=True,
            convert_to_numpy=False,
        )

        self._test_return_dict_logs(logs)
        self.assertTrue(torch.is_tensor(pred_y))
        self.assertTrue(torch.is_tensor(true_y))
        self.assertEqual(pred_y.shape, (num_steps * ModelTest.batch_size, 1))
        self.assertEqual(true_y.shape, (num_steps * ModelTest.batch_size, 1))

    def test_evaluate_generator_with_ground_truth(self):
        num_steps = 10
        generator = some_data_tensor_generator(ModelTest.batch_size)
        loss, metrics, pred_y, true_y = self.model.evaluate_generator(
            generator, steps=num_steps, return_pred=True, return_ground_truth=True
        )
        self.assertEqual(type(loss), float)
        self.assertEqual(type(metrics), np.ndarray)
        self.assertEqual(metrics.tolist(), self.batch_metrics_values + self.epoch_metrics_values)
        self.assertEqual(type(pred_y), np.ndarray)
        self.assertEqual(type(true_y), np.ndarray)
        self.assertEqual(pred_y.shape, (num_steps * ModelTest.batch_size, 1))
        self.assertEqual(true_y.shape, (num_steps * ModelTest.batch_size, 1))

    def test_evaluate_generator_with_no_concatenation(self):
        num_steps = 10
        generator = some_data_tensor_generator(ModelTest.batch_size)
        loss, metrics, pred_y, true_y = self.model.evaluate_generator(
            generator, steps=num_steps, return_pred=True, return_ground_truth=True, concatenate_returns=False
        )
        self.assertEqual(type(loss), float)
        self.assertEqual(type(metrics), np.ndarray)
        self.assertEqual(metrics.tolist(), self.batch_metrics_values + self.epoch_metrics_values)

        self.assertEqual(type(pred_y), list)
        for pred in pred_y:
            self.assertEqual(type(pred), np.ndarray)
            self.assertEqual(pred.shape, (ModelTest.batch_size, 1))
        self.assertEqual(type(true_y), list)
        for true in true_y:
            self.assertEqual(type(true), np.ndarray)
            self.assertEqual(true.shape, (ModelTest.batch_size, 1))

    def test_evaluate_with_only_one_metric(self):
        model = Model(self.pytorch_network, self.optimizer, self.loss_function, batch_metrics=self.batch_metrics[:1])
        x = torch.rand(ModelTest.evaluate_dataset_len, 1)
        y = torch.rand(ModelTest.evaluate_dataset_len, 1)
        loss, first_metric = model.evaluate(x, y, batch_size=ModelTest.batch_size)
        self.assertEqual(type(loss), float)
        self.assertEqual(type(first_metric), float)
        self.assertEqual(first_metric, some_metric_1_value)

    def test_metrics_integration(self):
        mock_metric = Mock(SomeBatchMetric, wraps=SomeBatchMetric())
        mock_loss_fn = Mock(DecomposableMetric, wraps=DecomposableMetric(F.mse_loss, "loss"))
        num_steps = 10
        model = Model(self.pytorch_network, self.optimizer, mock_loss_fn, batch_metrics=[F.mse_loss, mock_metric])
        train_generator = some_data_tensor_generator(ModelTest.batch_size)
        valid_generator = some_data_tensor_generator(ModelTest.batch_size)
        model.fit_generator(
            train_generator,
            valid_generator,
            epochs=ModelTest.epochs,
            steps_per_epoch=ModelTest.steps_per_epoch,
            validation_steps=ModelTest.steps_per_epoch,
            callbacks=[self.mock_callback],
        )
        expected_calls = self._get_batch_metrics_expected_on_calls_when_training(
            epochs=ModelTest.epochs, steps=ModelTest.steps_per_epoch, valid_steps=ModelTest.steps_per_epoch
        )
        self.assertEqual(len(mock_metric.mock_calls), len(expected_calls))
        self.assertEqual(mock_metric.mock_calls, expected_calls)

        self.assertEqual(len(mock_loss_fn.mock_calls), len(expected_calls))
        self.assertEqual(mock_loss_fn.mock_calls, expected_calls)

        generator = some_data_tensor_generator(ModelTest.batch_size)
        loss, (mse, _) = model.evaluate_generator(generator, steps=num_steps)
        self.assertIsInstance(loss, float)
        self.assertIsInstance(mse, float)

    def test_epoch_metrics_integration(self):
        some_metric = SomeMetric()
        some_metric.__name__ = "mock_metric"
        mock_metric = Mock(SomeBatchMetric, wraps=some_metric)
        model = Model(
            self.pytorch_network, self.optimizer, self.loss_function, epoch_metrics=[SomeMetric(), mock_metric]
        )
        train_generator = some_data_tensor_generator(ModelTest.batch_size)
        valid_generator = some_data_tensor_generator(ModelTest.batch_size)
        logs = model.fit_generator(
            train_generator,
            valid_generator,
            epochs=ModelTest.epochs,
            steps_per_epoch=ModelTest.steps_per_epoch,
            validation_steps=ModelTest.steps_per_epoch,
        )
        actual_value = logs[-1]['some_metric']
        val_actual_value = logs[-1]['val_some_metric']
        expected_value = ModelTest.steps_per_epoch
        self.assertEqual(val_actual_value, expected_value)
        self.assertEqual(actual_value, expected_value)

        expected_calls = self._get_epoch_metrics_expected_on_calls_when_training(
            epochs=ModelTest.epochs, steps=ModelTest.steps_per_epoch, valid_steps=ModelTest.steps_per_epoch
        )
        self.assertEqual(len(mock_metric.mock_calls), len(expected_calls))
        self.assertEqual(mock_metric.mock_calls, expected_calls)

    def _get_batch_metrics_expected_on_calls_when_training(self, epochs, steps, has_valid=True, valid_steps=None):
        call_list = []
        for _ in range(epochs):
            for _ in range(steps):
                call_list.append(call(ANY, ANY))
            call_list.append(call.compute())
            call_list.append(call.reset())
            if has_valid:
                for _ in range(1, valid_steps + 1):
                    call_list.append(call(ANY, ANY))
                call_list.append(call.compute())
                call_list.append(call.reset())
        return call_list

    def _get_epoch_metrics_expected_on_calls_when_training(self, epochs, steps, has_valid=True, valid_steps=None):
        call_list = []
        for _ in range(epochs):
            for _ in range(steps):
                call_list.append(call.update(ANY, ANY))
            call_list.append(call.compute())
            call_list.append(call.reset())
            if has_valid:
                for _ in range(1, valid_steps + 1):
                    call_list.append(call.update(ANY, ANY))
                call_list.append(call.compute())
                call_list.append(call.reset())
        return call_list

    def test_evaluate_with_no_metric(self):
        model = Model(self.pytorch_network, self.optimizer, self.loss_function)
        x = torch.rand(ModelTest.evaluate_dataset_len, 1)
        y = torch.rand(ModelTest.evaluate_dataset_len, 1)
        loss = model.evaluate(x, y, batch_size=ModelTest.batch_size)
        self.assertEqual(type(loss), float)

    def test_tensor_evaluate_on_batch(self):
        x = torch.rand(ModelTest.batch_size, 1)
        y = torch.rand(ModelTest.batch_size, 1)
        loss, metrics = self.model.evaluate_on_batch(x, y)
        self.assertEqual(type(loss), float)
        self.assertEqual(type(metrics), np.ndarray)
        self.assertEqual(metrics.tolist(), self.batch_metrics_values)

    def test_evaluate_on_batch_with_pred(self):
        x = torch.rand(ModelTest.batch_size, 1)
        y = torch.rand(ModelTest.batch_size, 1)
        loss, metrics, pred_y = self.model.evaluate_on_batch(x, y, return_pred=True)
        self.assertEqual(type(loss), float)
        self.assertEqual(type(metrics), np.ndarray)
        self.assertEqual(metrics.tolist(), self.batch_metrics_values)
        self.assertEqual(pred_y.shape, (ModelTest.batch_size, 1))

    def test_ndarray_evaluate_on_batch(self):
        x = np.random.rand(ModelTest.batch_size, 1).astype(np.float32)
        y = np.random.rand(ModelTest.batch_size, 1).astype(np.float32)
        loss, metrics = self.model.evaluate_on_batch(x, y)
        self.assertEqual(type(loss), float)
        self.assertEqual(type(metrics), np.ndarray)
        self.assertEqual(metrics.tolist(), self.batch_metrics_values)

    def test_evaluate_on_batch_with_return_dict(self):
        x = torch.rand(ModelTest.batch_size, 1)
        y = torch.rand(ModelTest.batch_size, 1)
        logs = self.model.evaluate_on_batch(x, y, return_dict_format=True)
        self.assertEqual(set(logs.keys()), set(['loss'] + self.batch_metrics_names))

    def test_evaluate_on_batch_with_return_dict_and_pred(self):
        x = torch.rand(ModelTest.batch_size, 1)
        y = torch.rand(ModelTest.batch_size, 1)
        logs, pred_y = self.model.evaluate_on_batch(x, y, return_dict_format=True, return_pred=True)
        self.assertEqual(set(logs.keys()), set(['loss'] + self.batch_metrics_names))
        self.assertEqual(pred_y.shape, (ModelTest.batch_size, 1))

    def test_evaluate_on_batch_with_return_dict_and_pred_without_convert_to_numpy(self):
        x = torch.rand(ModelTest.batch_size, 1)
        y = torch.rand(ModelTest.batch_size, 1)
        logs, pred_y = self.model.evaluate_on_batch(
            x, y, return_dict_format=True, return_pred=True, convert_to_numpy=False
        )
        self.assertEqual(set(logs.keys()), set(['loss'] + self.batch_metrics_names))
        self.assertTrue(torch.is_tensor(pred_y))
        self.assertEqual(pred_y.shape, (ModelTest.batch_size, 1))

    def test_predict(self):
        x = torch.rand(ModelTest.evaluate_dataset_len, 1)
        pred_y = self.model.predict(x, batch_size=ModelTest.batch_size)
        self.assertEqual(pred_y.shape, (ModelTest.evaluate_dataset_len, 1))

    def test_predict_with_np_array(self):
        x = np.random.rand(ModelTest.evaluate_dataset_len, 1).astype(np.float32)
        pred_y = self.model.predict(x, batch_size=ModelTest.batch_size)
        self.assertEqual(type(pred_y), np.ndarray)
        self.assertEqual(pred_y.shape, (ModelTest.evaluate_dataset_len, 1))

    def test_predict_without_convert_to_numpy(self):
        x = torch.rand(ModelTest.evaluate_dataset_len, 1)
        pred_y = self.model.predict(x, batch_size=ModelTest.batch_size, convert_to_numpy=False)
        self.assertTrue(torch.is_tensor(pred_y))
        self.assertEqual(pred_y.shape, (ModelTest.evaluate_dataset_len, 1))

    def test_predict_data_loader(self):
        x = torch.rand(ModelTest.evaluate_dataset_len, 1)
        generator = DataLoader(x, ModelTest.batch_size)
        pred_y = self.model.predict_generator(generator)
        self.assertEqual(type(pred_y), np.ndarray)
        self.assertEqual(pred_y.shape, (ModelTest.evaluate_dataset_len, 1))

    def test_predict_generator(self):
        num_steps = 10
        generator = some_data_tensor_generator(ModelTest.batch_size)
        generator = (x for x, _ in generator)
        pred_y = self.model.predict_generator(generator, steps=num_steps)
        self.assertEqual(type(pred_y), np.ndarray)
        self.assertEqual(pred_y.shape, (num_steps * ModelTest.batch_size, 1))

    def test_predict_generator_with_no_concatenation(self):
        num_steps = 10
        generator = some_data_tensor_generator(ModelTest.batch_size)
        generator = (x for x, _ in generator)
        pred_y = self.model.predict_generator(generator, steps=num_steps, concatenate_returns=False)
        self.assertEqual(type(pred_y), list)
        for pred in pred_y:
            self.assertEqual(type(pred), np.ndarray)
            self.assertEqual(pred.shape, (ModelTest.batch_size, 1))

    def test_predict_generator_with_has_ground_truth(self):
        num_steps = 10
        generator = some_data_tensor_generator(ModelTest.batch_size)
        pred_y = self.model.predict_generator(generator, steps=num_steps, has_ground_truth=True)
        self.assertEqual(type(pred_y), np.ndarray)
        self.assertEqual(pred_y.shape, (num_steps * ModelTest.batch_size, 1))

    def test_predict_generator_with_ground_truth(self):
        num_steps = 10
        generator = some_data_tensor_generator(ModelTest.batch_size)
        pred_y, true_y = self.model.predict_generator(generator, steps=num_steps, return_ground_truth=True)

        self.assertEqual(type(pred_y), np.ndarray)
        self.assertEqual(type(true_y), np.ndarray)
        self.assertEqual(pred_y.shape, (num_steps * ModelTest.batch_size, 1))
        self.assertEqual(true_y.shape, (num_steps * ModelTest.batch_size, 1))

    def test_predict_generator_with_ground_truth_tensor_without_convert_to_numpy(self):
        num_steps = 10
        generator = some_data_tensor_generator(ModelTest.batch_size)
        pred_y, true_y = self.model.predict_generator(
            generator, steps=num_steps, return_ground_truth=True, convert_to_numpy=False
        )

        self.assertTrue(torch.is_tensor(pred_y))
        self.assertTrue(torch.is_tensor(true_y))
        self.assertEqual(pred_y.shape, (num_steps * ModelTest.batch_size, 1))
        self.assertEqual(true_y.shape, (num_steps * ModelTest.batch_size, 1))

    def test_predict_generator_with_ground_truth_and_no_concatenation(self):
        num_steps = 10
        generator = some_data_tensor_generator(ModelTest.batch_size)
        pred_y, true_y = self.model.predict_generator(
            generator, steps=num_steps, return_ground_truth=True, concatenate_returns=False
        )

        self.assertEqual(type(pred_y), list)
        for pred in pred_y:
            self.assertEqual(type(pred), np.ndarray)
            self.assertEqual(pred.shape, (ModelTest.batch_size, 1))
        self.assertEqual(type(true_y), list)
        for true in true_y:
            self.assertEqual(type(true), np.ndarray)
            self.assertEqual(true.shape, (ModelTest.batch_size, 1))

    def test_tensor_predict_on_batch(self):
        x = torch.rand(ModelTest.batch_size, 1)
        pred_y = self.model.predict_on_batch(x)
        self.assertEqual(pred_y.shape, (ModelTest.batch_size, 1))

    def test_ndarray_predict_on_batch(self):
        x = np.random.rand(ModelTest.batch_size, 1).astype(np.float32)
        pred_y = self.model.predict_on_batch(x)
        self.assertEqual(pred_y.shape, (ModelTest.batch_size, 1))

    def test_predict_on_batch_without_convert_to_numpy(self):
        x = torch.rand(ModelTest.batch_size, 1)
        pred_y = self.model.predict_on_batch(x, convert_to_numpy=False)
        self.assertTrue(torch.is_tensor(pred_y))
        self.assertEqual(pred_y.shape, (ModelTest.batch_size, 1))

    @skipIf(not torch.cuda.is_available(), "no gpu available")
    def test_cpu_cuda(self):
        train_generator = some_data_tensor_generator(ModelTest.batch_size)
        valid_generator = some_data_tensor_generator(ModelTest.batch_size)

        with torch.cuda.device(ModelTest.cuda_device):
            self.model.cuda()
            self.model.fit_generator(
                train_generator,
                valid_generator,
                epochs=ModelTest.epochs,
                steps_per_epoch=ModelTest.steps_per_epoch,
                validation_steps=ModelTest.steps_per_epoch,
            )

        # The context manager is also used here because of this bug:
        # https://github.com/pytorch/pytorch/issues/7320
        with torch.cuda.device(ModelTest.cuda_device):
            self.model.cuda(ModelTest.cuda_device)
            self._test_device(torch.device('cuda:' + str(ModelTest.cuda_device)))
            self.model.fit_generator(
                train_generator,
                valid_generator,
                epochs=ModelTest.epochs,
                steps_per_epoch=ModelTest.steps_per_epoch,
                validation_steps=ModelTest.steps_per_epoch,
            )

            self.model.cpu()
            self._test_device(torch.device('cpu'))
            self.model.fit_generator(
                train_generator,
                valid_generator,
                epochs=ModelTest.epochs,
                steps_per_epoch=ModelTest.steps_per_epoch,
                validation_steps=ModelTest.steps_per_epoch,
            )

            self.model.to(torch.device('cuda:' + str(ModelTest.cuda_device)))
            self._test_device(torch.device('cuda:' + str(ModelTest.cuda_device)))
            self.model.fit_generator(
                train_generator,
                valid_generator,
                epochs=ModelTest.epochs,
                steps_per_epoch=ModelTest.steps_per_epoch,
                validation_steps=ModelTest.steps_per_epoch,
            )

            self.model.to(torch.device('cpu'))
            self._test_device(torch.device('cpu'))
            self.model.fit_generator(
                train_generator,
                valid_generator,
                epochs=ModelTest.epochs,
                steps_per_epoch=ModelTest.steps_per_epoch,
                validation_steps=ModelTest.steps_per_epoch,
            )

    @skipIf(not torch.cuda.is_available(), "no gpu available")
    def test_capturable_true_optimizer_with_cuda(self):
        self.optimizer = torch.optim.Adam(self.pytorch_network.parameters(), lr=1e-3, capturable=True)
        self.model = Model(
            self.pytorch_network,
            self.optimizer,
            self.loss_function,
            batch_metrics=self.batch_metrics,
            epoch_metrics=self.epoch_metrics,
        )

        train_generator = some_data_tensor_generator(ModelTest.batch_size)
        valid_generator = some_data_tensor_generator(ModelTest.batch_size)

        with torch.cuda.device(ModelTest.cuda_device):
            self.model.cuda(ModelTest.cuda_device)
            self._test_device(torch.device('cuda:' + str(ModelTest.cuda_device)))
            self.model.fit_generator(
                train_generator,
                valid_generator,
                epochs=ModelTest.epochs,
                steps_per_epoch=ModelTest.steps_per_epoch,
                validation_steps=ModelTest.steps_per_epoch,
            )

    @skipIf(not torch.cuda.is_available(), "no gpu available")
    def test_capturable_false_optimizer_with_cuda(self):
        self.optimizer = torch.optim.Adam(self.pytorch_network.parameters(), lr=1e-3, capturable=False)
        self.model = Model(
            self.pytorch_network,
            self.optimizer,
            self.loss_function,
            batch_metrics=self.batch_metrics,
            epoch_metrics=self.epoch_metrics,
        )

        train_generator = some_data_tensor_generator(ModelTest.batch_size)
        valid_generator = some_data_tensor_generator(ModelTest.batch_size)

        with torch.cuda.device(ModelTest.cuda_device):
            self.model.cuda(ModelTest.cuda_device)
            self._test_device(torch.device('cuda:' + str(ModelTest.cuda_device)))
            self.model.fit_generator(
                train_generator,
                valid_generator,
                epochs=ModelTest.epochs,
                steps_per_epoch=ModelTest.steps_per_epoch,
                validation_steps=ModelTest.steps_per_epoch,
            )

    @skipIf(not torch.cuda.is_available(), "no gpu available")
    def test_back_and_forth_cuda_cpu_with_different_optimizers(self):
        train_generator = some_data_tensor_generator(ModelTest.batch_size)
        valid_generator = some_data_tensor_generator(ModelTest.batch_size)

        for optimizer in all_optimizers_dict:
            if optimizer in ['sparseadam', 'lbfgs']:
                continue

            with self.subTest(optimizer=optimizer):
                self.model = Model(
                    self.pytorch_network,
                    optimizer,
                    self.loss_function,
                    batch_metrics=self.batch_metrics,
                    epoch_metrics=self.epoch_metrics,
                )
                # The context manager is also used here because of this bug:
                # https://github.com/pytorch/pytorch/issues/7320
                with torch.cuda.device(ModelTest.cuda_device):
                    self.model.cuda(ModelTest.cuda_device)
                    self._test_device(torch.device('cuda:' + str(ModelTest.cuda_device)))
                    self.model.fit_generator(
                        train_generator,
                        valid_generator,
                        epochs=ModelTest.epochs,
                        steps_per_epoch=ModelTest.steps_per_epoch,
                        validation_steps=ModelTest.steps_per_epoch,
                    )

                    self.model.cpu()
                    self._test_device(torch.device('cpu'))
                    self.model.fit_generator(
                        train_generator,
                        valid_generator,
                        epochs=ModelTest.epochs,
                        steps_per_epoch=ModelTest.steps_per_epoch,
                        validation_steps=ModelTest.steps_per_epoch,
                    )

                    self.model.to(torch.device('cuda:' + str(ModelTest.cuda_device)))
                    self._test_device(torch.device('cuda:' + str(ModelTest.cuda_device)))
                    self.model.fit_generator(
                        train_generator,
                        valid_generator,
                        epochs=ModelTest.epochs,
                        steps_per_epoch=ModelTest.steps_per_epoch,
                        validation_steps=ModelTest.steps_per_epoch,
                    )

                    self.model.to(torch.device('cpu'))
                    self._test_device(torch.device('cpu'))
                    self.model.fit_generator(
                        train_generator,
                        valid_generator,
                        epochs=ModelTest.epochs,
                        steps_per_epoch=ModelTest.steps_per_epoch,
                        validation_steps=ModelTest.steps_per_epoch,
                    )


class SomeDataset(Dataset):
    def __init__(self, length):
        super().__init__()
        self.length = length
        self.x = torch.rand(length, 1, 28, 28)  # Something like MNIST
        self.y = torch.randint(10, size=(length,))

    def __getitem__(self, index):
        return self.x[index], self.y[index]

    def __len__(self):
        return self.length


class ModelDatasetMethodsTest(ModelFittingTestCase):
    def setUp(self):
        super().setUp()
        torch.manual_seed(42)
        self.train_dataset = SomeDataset(5000)
        self.valid_dataset = SomeDataset(1000)
        self.test_dataset = SomeDataset(1500)
        self.pytorch_network = nn.Sequential(nn.Flatten(), nn.Linear(28 * 28, 10))
        self.batch_metrics = ['accuracy']
        self.batch_metrics_names = ['acc']
        self.batch_metrics_values = [ANY]
        self.epoch_metrics = ['f1']
        self.epoch_metrics_names = ['fscore_macro']
        self.epoch_metrics_values = [ANY]
        self.model = Model(
            self.pytorch_network,
            'sgd',
            'cross_entropy',
            batch_metrics=self.batch_metrics,
            epoch_metrics=self.epoch_metrics,
        )

    def test_fitting_mnist(self):
        logs = self.model.fit_dataset(
            self.train_dataset,
            self.valid_dataset,
            epochs=ModelTest.epochs,
            steps_per_epoch=ModelTest.steps_per_epoch,
            validation_steps=ModelTest.steps_per_epoch,
            callbacks=[self.mock_callback],
        )
        params = {
            'epochs': ModelTest.epochs,
            'steps': ModelTest.steps_per_epoch,
            'valid_steps': ModelTest.steps_per_epoch,
        }
        self._test_callbacks_train(params, logs)

    def test_fitting_mnist_without_valid(self):
        logs = self.model.fit_dataset(
            self.train_dataset,
            epochs=ModelTest.epochs,
            steps_per_epoch=ModelTest.steps_per_epoch,
            validation_steps=ModelTest.steps_per_epoch,
            callbacks=[self.mock_callback],
        )
        params = {
            'epochs': ModelTest.epochs,
            'steps': ModelTest.steps_per_epoch,
            'valid_steps': ModelTest.steps_per_epoch,
        }
        self._test_callbacks_train(params, logs, has_valid=False)

    def test_evaluate_dataset(self):
        num_steps = 10
        loss, metrics, pred_y = self.model.evaluate_dataset(
            self.test_dataset, batch_size=ModelTest.batch_size, steps=num_steps, return_pred=True
        )
        self.assertEqual(type(loss), float)
        self.assertEqual(type(metrics), np.ndarray)
        self.assertEqual(metrics.tolist(), self.batch_metrics_values + self.epoch_metrics_values)
        self.assertEqual(type(pred_y), np.ndarray)
        self.assertEqual(pred_y.shape, (num_steps * ModelTest.batch_size, 10))

    def test_evaluate_dataset_with_progress_bar_coloring(self):
        num_steps = 10
        self._capture_output()

        self.model.evaluate_dataset(self.test_dataset, batch_size=ModelTest.batch_size, steps=num_steps)
        self.assertStdoutContains(["%", "[32m", "[35m", "[36m", "[94m", "\u2588"])

    def test_evaluate_dataset_with_callback(self):
        num_steps = 10
        self.model.evaluate_dataset(
            self.test_dataset, batch_size=ModelTest.batch_size, steps=num_steps, callbacks=[self.mock_callback]
        )

        params = {'steps': ModelTest.epochs}
        self._test_callbacks_test(params)

    def test_evaluate_dataset_with_return_dict(self):
        num_steps = 10
        logs = self.model.evaluate_dataset(
            self.test_dataset, batch_size=ModelTest.batch_size, steps=num_steps, return_dict_format=True
        )
        self._test_return_dict_logs(logs)

    def test_evaluate_dataset_with_return_dict_and_pred(self):
        num_steps = 10
        logs, pred_y = self.model.evaluate_dataset(
            self.test_dataset,
            batch_size=ModelTest.batch_size,
            steps=num_steps,
            return_dict_format=True,
            return_pred=True,
        )

        self.assertEqual(type(pred_y), np.ndarray)
        self.assertEqual(pred_y.shape, (num_steps * ModelTest.batch_size, 10))
        self._test_return_dict_logs(logs)

    def test_evaluate_dataset_with_return_dict_and_ground_truth(self):
        num_steps = 10
        logs, true_y = self.model.evaluate_dataset(
            self.test_dataset,
            batch_size=ModelTest.batch_size,
            steps=num_steps,
            return_dict_format=True,
            return_ground_truth=True,
        )

        self.assertEqual(type(true_y), np.ndarray)
        self.assertEqual(true_y.shape, (num_steps * ModelTest.batch_size,))
        self._test_return_dict_logs(logs)

    def test_evaluate_dataset_with_return_dict_and_pred_and_ground_truth(self):
        num_steps = 10
        logs, pred_y, true_y = self.model.evaluate_dataset(
            self.test_dataset,
            batch_size=ModelTest.batch_size,
            steps=num_steps,
            return_dict_format=True,
            return_pred=True,
            return_ground_truth=True,
        )

        self.assertEqual(type(pred_y), np.ndarray)
        self.assertEqual(type(true_y), np.ndarray)
        self.assertEqual(pred_y.shape, (num_steps * ModelTest.batch_size, 10))
        self.assertEqual(true_y.shape, (num_steps * ModelTest.batch_size,))
        self._test_return_dict_logs(logs)

    def test_evaluate_dataset_with_return_dict_and_pred_and_ground_truth_without_convert_to_numpy(self):
        num_steps = 10
        logs, pred_y, true_y = self.model.evaluate_dataset(
            self.test_dataset,
            batch_size=ModelTest.batch_size,
            steps=num_steps,
            return_dict_format=True,
            return_pred=True,
            return_ground_truth=True,
            convert_to_numpy=False,
        )

        self.assertTrue(torch.is_tensor(pred_y))
        self.assertTrue(torch.is_tensor(true_y))
        self.assertEqual(pred_y.shape, (num_steps * ModelTest.batch_size, 10))
        self.assertEqual(true_y.shape, (num_steps * ModelTest.batch_size,))
        self._test_return_dict_logs(logs)

    def test_evaluate_dataset_with_ground_truth(self):
        num_steps = 10
        loss, metrics, pred_y, true_y = self.model.evaluate_dataset(
            self.test_dataset,
            batch_size=ModelTest.batch_size,
            steps=num_steps,
            return_pred=True,
            return_ground_truth=True,
        )
        self.assertEqual(type(loss), float)
        self.assertEqual(type(metrics), np.ndarray)
        self.assertEqual(metrics.tolist(), self.batch_metrics_values + self.epoch_metrics_values)
        self.assertEqual(type(pred_y), np.ndarray)
        self.assertEqual(type(true_y), np.ndarray)
        self.assertEqual(pred_y.shape, (num_steps * ModelTest.batch_size, 10))
        self.assertEqual(true_y.shape, (num_steps * ModelTest.batch_size,))

    def test_predict_dataset(self):
        class PredictDataset(Dataset):
            def __init__(self, dataset):
                super().__init__()
                self.dataset = dataset

            def __getitem__(self, index):
                return self.dataset[index][0]

            def __len__(self):
                return len(self.dataset)

        num_steps = 10
        pred_y = self.model.predict_dataset(
            PredictDataset(self.test_dataset), batch_size=ModelTest.batch_size, steps=num_steps
        )
        self.assertEqual(type(pred_y), np.ndarray)
        self.assertEqual(pred_y.shape, (num_steps * ModelTest.batch_size, 10))

    def test_predict_dataset_with_has_ground_truth(self):
        num_steps = 10
        pred_y = self.model.predict_dataset(
            self.test_dataset, has_ground_truth=True, batch_size=ModelTest.batch_size, steps=num_steps
        )
        self.assertEqual(type(pred_y), np.ndarray)
        self.assertEqual(pred_y.shape, (num_steps * ModelTest.batch_size, 10))

    def test_predict_dataset_with_ground_truth(self):
        num_steps = 10
        pred_y, true_y = self.model.predict_dataset(
            self.test_dataset, batch_size=ModelTest.batch_size, steps=num_steps, return_ground_truth=True
        )

        self.assertEqual(type(pred_y), np.ndarray)
        self.assertEqual(type(true_y), np.ndarray)
        self.assertEqual(pred_y.shape, (num_steps * ModelTest.batch_size, 10))
        self.assertEqual(true_y.shape, (num_steps * ModelTest.batch_size,))

    def test_predict_dataset_with_ground_truth_without_convert_to_numpy(self):
        num_steps = 10
        pred_y, true_y = self.model.predict_dataset(
            self.test_dataset,
            batch_size=ModelTest.batch_size,
            steps=num_steps,
            return_ground_truth=True,
            convert_to_numpy=False,
        )

        self.assertTrue(torch.is_tensor(pred_y))
        self.assertTrue(torch.is_tensor(true_y))
        self.assertEqual(pred_y.shape, (num_steps * ModelTest.batch_size, 10))
        self.assertEqual(true_y.shape, (num_steps * ModelTest.batch_size,))

    def test_predict_dataset_with_ground_truth_and_no_concatenation(self):
        num_steps = 10
        pred_y, true_y = self.model.predict_dataset(
            self.test_dataset,
            batch_size=ModelTest.batch_size,
            steps=num_steps,
            return_ground_truth=True,
            concatenate_returns=False,
        )

        self.assertEqual(type(pred_y), list)
        for pred in pred_y:
            self.assertEqual(type(pred), np.ndarray)
            self.assertEqual(pred.shape, (ModelTest.batch_size, 10))
        self.assertEqual(type(true_y), list)
        for true in true_y:
            self.assertEqual(type(true), np.ndarray)
            self.assertEqual(true.shape, (ModelTest.batch_size,))


if __name__ == '__main__':
    main()<|MERGE_RESOLUTION|>--- conflicted
+++ resolved
@@ -27,7 +27,6 @@
 import torch
 import torch.nn as nn
 import torch.nn.functional as F
-
 from torch.utils.data import DataLoader, Dataset
 
 from poutyne import Model, TensorDataset
@@ -49,13 +48,6 @@
     some_metric_1_value,
     some_metric_2_value,
 )
-<<<<<<< HEAD
-
-# from tests.utils import populate_packed_sequence
-from .base import ModelFittingTestCase
-=======
-from tests.utils import populate_packed_sequence
->>>>>>> 31350dd8
 
 
 def some_ndarray_generator(batch_size):
